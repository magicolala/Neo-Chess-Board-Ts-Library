--- conflicted
+++ resolved
@@ -1719,18 +1719,8 @@
                   onNext={() => jumpToPly(selectedPly + 1)}
                   onLast={() => jumpToPly(timelineMaxPly)}
                   isAtStart={selectedPly <= 0}
-<<<<<<< HEAD
                   isAtEnd={plyTimeline.length === 0 || selectedPly >= timelineMaxPly}
-                  moveLabel={
-                    plyTimeline.find((entry) => entry.ply === selectedPly)?.san ||
-                    translate('timeline.start')
-                  }
-=======
-                  isAtEnd={
-                    plyTimeline.length === 0 || selectedPly >= (plyTimeline.at(-1)?.ply ?? 0)
-                  }
                   moveLabel={selectedTimelineEntry?.san || translate('timeline.start')}
->>>>>>> 592cb7e3
                   positionLabel={translate('timeline.position', {
                     descriptor: formatPlyDescriptor(selectedPly),
                   })}
