--- conflicted
+++ resolved
@@ -1004,17 +1004,6 @@
     });
   }, [fen, chessRules, getOrientationFromFen]);
 
-<<<<<<< HEAD
-  const randomSquare = useCallback((): Square => {
-    const files: readonly string[] = ['a', 'b', 'c', 'd', 'e', 'f', 'g', 'h'];
-    const ranks: readonly string[] = ['1', '2', '3', '4', '5', '6', '7', '8'];
-    const file = pickRandomElement(files);
-    const rank = pickRandomElement(ranks);
-    return `${file}${rank}` as Square;
-  }, []);
-
-=======
->>>>>>> 13621c67
   const addRandomArrow = useCallback(() => {
     if (!boardRef.current) return;
     const from = randomSquare();
@@ -1056,34 +1045,20 @@
     [currentEvaluation],
   );
   const halfMovesRemaining = Math.max(0, 100 - status.halfMoves);
-<<<<<<< HEAD
-  const evaluationSummary = (() => {
-    if (!evaluationSnapshot.hasValue) {
-      return translate('evaluation.waitingData');
-    }
-
-=======
 
   const getEvaluationSummary = () => {
     if (!evaluationSnapshot.hasValue) {
       return translate('evaluation.waitingData');
     }
->>>>>>> 13621c67
     if (currentPly > 0) {
       return translate('evaluation.lastScoreWithMove', {
         score: evaluationSnapshot.label,
         move: formatPlyDescriptor(currentPly),
       });
     }
-<<<<<<< HEAD
-
-    return translate('evaluation.lastScore', { score: evaluationSnapshot.label });
-  })();
-=======
     return translate('evaluation.lastScore', { score: evaluationSnapshot.label });
   };
   const evaluationSummary = getEvaluationSummary();
->>>>>>> 13621c67
 
   const selectedTimelineEntry = useMemo(
     () => plyTimeline.find((entry) => entry.ply === selectedPly),
@@ -1202,53 +1177,6 @@
     },
   ] as const;
 
-<<<<<<< HEAD
-  let gameTagClass: string;
-  if (status.isCheckmate) {
-    gameTagClass = 'bg-red-500/15 text-red-300 border-red-400/30';
-  } else if (status.isStalemate || status.inCheck) {
-    gameTagClass = 'bg-yellow-500/15 text-yellow-300 border-yellow-400/30';
-  } else if (status.isGameOver) {
-    gameTagClass = 'bg-blue-500/15 text-blue-300 border-blue-400/30';
-  } else {
-    gameTagClass = 'bg-emerald-500/15 text-emerald-300 border-emerald-400/30';
-  }
-
-  let gameTagLabel: string;
-  if (status.isCheckmate) {
-    gameTagLabel = translate('status.tags.checkmate');
-  } else if (status.isStalemate) {
-    gameTagLabel = translate('status.tags.stalemate');
-  } else if (status.inCheck) {
-    gameTagLabel = translate('status.tags.check');
-  } else if (status.isGameOver) {
-    gameTagLabel = translate('status.tags.gameOver');
-  } else {
-    gameTagLabel = translate('status.tags.inProgress');
-  }
-
-  let fiftyTagClass: string;
-  if (status.halfMoves >= 100) {
-    fiftyTagClass = 'bg-red-500/15 text-red-300 border-red-400/30';
-  } else if (status.halfMoves >= 80) {
-    fiftyTagClass = 'bg-amber-500/15 text-amber-300 border-amber-400/30';
-  } else {
-    fiftyTagClass = 'bg-sky-500/15 text-sky-300 border-sky-400/30';
-  }
-
-  let fiftyTagLabel: string;
-  if (status.halfMoves >= 100) {
-    fiftyTagLabel = translate('status.tags.fiftyReached');
-  } else if (status.halfMoves >= 80) {
-    fiftyTagLabel = translate('status.tags.fiftyWarning', {
-      halfMoves: halfMovesRemaining,
-    });
-  } else {
-    fiftyTagLabel = translate('status.tags.fiftyInfo', {
-      halfMoves: halfMovesRemaining,
-    });
-  }
-=======
   const gameTagInfo = getGameStatusTag(status);
   const fiftyTagInfo = getFiftyMoveRuleTag(status);
 
@@ -1257,7 +1185,6 @@
 
   const fiftyTagClass = fiftyTagInfo.className;
   const fiftyTagLabel = translate(fiftyTagInfo.label, fiftyTagInfo.params);
->>>>>>> 13621c67
 
   if (isInitialLoading) {
     return (
@@ -1926,11 +1853,7 @@
                     </code>
                   </div>
                 ) : null}
-<<<<<<< HEAD
-                {renderCommentContent()}
-=======
                 {renderCommentSection(commentForSelectedPly, selectedPly, translate)}
->>>>>>> 13621c67
                 {annotationBadges.length > 0 && (
                   <div className="pt-1 space-y-2">
                     <div className="text-xs font-semibold uppercase tracking-[0.14em] text-gray-400">
