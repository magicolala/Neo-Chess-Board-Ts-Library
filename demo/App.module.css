/* ===== DESIGN FLAT MINIMALISTE MODERN ===== */

/* Variables CSS - Design System Minimaliste */
:root {
  /* Couleurs principales - palette neutre moderne */
  --bg-primary: #fafbfc;
  --bg-secondary: #f5f6f8;
  --bg-card: #ffffff;
  --bg-hover: #f0f1f3;
  --bg-active: #e8eaed;

  /* Bordures subtiles */
  --border-light: #e3e5e8;
  --border-medium: #d1d5db;
  --border-focus: #6366f1;

  /* Texte - hiérarchie claire */
  --text-primary: #4d86ff;
  --text-secondary: #7a92b4;
  --text-muted: #6B7280;
  --text-placeholder: #d1d5db;

  /* Couleurs d'accent - minimalistes */
  --accent-primary: #6366f1;
  --accent-primary-hover: #4f46e5;
  --accent-primary-light: #eef2ff;
  --accent-primary-dark: #4338CA;

  /* États sémantiques */
  --success: #10b981;
  --success-hover: #059669;
  --success-light: #ecfdf5;
  --success-dark: #047857;

  --warning: #f59e0b;
  --warning-hover: #d97706;
  --warning-light: #fffbeb;
  --warning-dark: #B45309;

  --error: #ef4444;
  --error-hover: #dc2626;
  --error-light: #fef2f2;
  --error-dark: #B91C1C;

  /* Géométrie - angles droits */
  --radius-sm: 0px;
  --radius: 0px;
  --radius-lg: 0px;

  /* Espacement cohérent */
  --spacing-xs: 4px;
  --spacing-sm: 8px;
  --spacing-md: 16px;
  --spacing-lg: 24px;
  --spacing-xl: 32px;

  /* Ombres subtiles */
  --shadow-sm: 0 1px 2px 0 rgba(0, 0, 0, 0.05);
  --shadow: 0 1px 3px 0 rgba(0, 0, 0, 0.1);
  --shadow-md: 0 4px 6px -1px rgba(0, 0, 0, 0.1);
  --shadow-focus: 0 0 0 3px rgba(99, 102, 241, 0.1);
<<<<<<< HEAD
  --app-shell-header-height: 0px;
=======

  /* Palette verre dépoli */
  --accent-color: #4f46e5;
  --accent-hover: #6366f1;
  --accent-glass: rgba(99, 102, 241, 0.22);
  --glass-bg: rgba(15, 23, 42, 0.58);
  --glass-hover: rgba(30, 41, 59, 0.68);
  --glass-active: rgba(99, 102, 241, 0.22);
  --glass-border: rgba(148, 163, 184, 0.28);
  --glass-active-border: rgba(129, 140, 248, 0.65);
  --glass-highlight: rgba(255, 255, 255, 0.16);
  --glass-focus-ring: rgba(99, 102, 241, 0.45);
  --blur-amount: 20px;
  --blur-light: 12px;
  --shadow-glass: 0 18px 38px rgba(15, 23, 42, 0.4);
>>>>>>> a89e9758
}

/* Reset et base */
* {
  box-sizing: border-box;
}

body {
  margin: 0;
  padding: 0;
  font-family:
    'Inter',
    -apple-system,
    BlinkMacSystemFont,
    'Segoe UI',
    'Roboto',
    sans-serif;
  line-height: 1.5;
  -webkit-font-smoothing: antialiased;
  -moz-osx-font-smoothing: grayscale;
}

/* ===== OPTIONS DE L'ECHIQUIER ===== */
.optionGrid {
  display: grid;
  grid-template-columns: repeat(auto-fit, minmax(220px, 1fr));
  gap: var(--spacing-sm);
  margin-top: var(--spacing-md);
}

.optionButton {
  position: relative;
  display: flex;
  align-items: center;
  gap: var(--spacing-sm);
  padding: 14px 18px;
  border-radius: calc(var(--radius) + 16px);
  background: var(--glass-bg);
  border: 1px solid var(--glass-border);
  color: var(--text-primary);
  font-size: 0.9rem;
  font-weight: 500;
  cursor: pointer;
  transition:
    background 0.2s ease,
    border-color 0.2s ease,
    box-shadow 0.2s ease,
    transform 0.2s ease,
    color 0.2s ease;
  text-align: left;
  min-height: 64px;
  backdrop-filter: blur(var(--blur-light));
  -webkit-backdrop-filter: blur(var(--blur-light));
  box-shadow: var(--shadow-sm);
}

.optionButton:hover {
  background: var(--glass-hover);
  border-color: var(--glass-active-border);
  box-shadow: var(--shadow-glass);
  transform: translateY(-1px);
}

.optionButton:focus-visible {
  outline: none;
  border-color: var(--glass-active-border);
  box-shadow:
    var(--shadow-glass),
    0 0 0 3px var(--glass-focus-ring);
  transform: translateY(-1px);
}

.optionButton:active {
  transform: translateY(0);
}

.optionButton:disabled {
  cursor: not-allowed;
  opacity: 0.65;
  background: rgba(15, 23, 42, 0.42);
  border-color: rgba(148, 163, 184, 0.22);
  box-shadow: none;
  transform: none;
}

.optionButton:disabled .optionLabel {
  color: rgba(148, 163, 184, 0.75);
}

.optionButton.optionActive,
.optionButton[aria-pressed='true'] {
  background: var(--glass-active);
  border-color: var(--glass-active-border);
  box-shadow: var(--shadow-glass);
  color: white;
}

.optionIcon {
  display: grid;
  place-items: center;
  width: 40px;
  height: 40px;
  border-radius: 12px;
  background: rgba(148, 163, 184, 0.16);
  color: var(--text-secondary);
  transition:
    background 0.2s ease,
    color 0.2s ease,
    transform 0.2s ease;
  flex-shrink: 0;
}

.optionButton:hover .optionIcon {
  color: var(--text-primary);
  background: rgba(148, 163, 184, 0.22);
  transform: scale(1.05);
}

.optionButton.optionActive .optionIcon,
.optionButton[aria-pressed='true'] .optionIcon {
  background: var(--accent-glass);
  color: white;
}

.optionIcon svg {
  width: 20px;
  height: 20px;
  display: block;
}

.optionLabel {
  display: flex;
  flex-direction: column;
  gap: 2px;
  font-weight: 600;
  color: var(--text-primary);
}

.optionTitle {
  font-size: 0.95rem;
  line-height: 1.2;
}

.optionHint {
  font-size: 0.75rem;
  font-weight: 500;
  letter-spacing: 0.01em;
  color: var(--text-muted);
  text-transform: uppercase;
}

.optionButton.optionActive .optionHint,
.optionButton[aria-pressed='true'] .optionHint {
  color: rgba(255, 255, 255, 0.76);
}

.optionButton.optionActive .optionLabel,
.optionButton[aria-pressed='true'] .optionLabel {
  color: white;
}

.optionButton:disabled .optionIcon {
  background: rgba(148, 163, 184, 0.1);
  color: rgba(148, 163, 184, 0.6);
}

.optionButton:disabled .optionHint {
  color: rgba(148, 163, 184, 0.65);
}

.optionButton.action {
  background: var(--accent-color);
  border-color: transparent;
  color: white;
}

.optionButton.action .optionIcon {
  background: rgba(255, 255, 255, 0.18);
  color: white;
}

.optionButton.action:hover {
  background: var(--accent-hover);
}

.optionButton.action:hover .optionIcon {
  background: rgba(255, 255, 255, 0.24);
}

.optionButton.danger {
  background: rgba(239, 68, 68, 0.1);
  border-color: rgba(239, 68, 68, 0.45);
  color: #f87171;
}

.optionButton.danger .optionIcon {
  background: rgba(239, 68, 68, 0.16);
  color: #f87171;
}

.optionButton.danger:hover {
  background: rgba(248, 113, 113, 0.2);
  border-color: rgba(248, 113, 113, 0.55);
  color: #fecaca;
}

.optionButton.danger:hover .optionIcon {
  background: rgba(248, 113, 113, 0.28);
  color: #fee2e2;
}

/* ===== LAYOUT PRINCIPAL ===== */

.container {
  --container-padding-block: var(--spacing-xl);
  min-height: 100vh;
  min-height: 100dvh;
  background: var(--bg-primary);
  display: grid;
<<<<<<< HEAD
  grid-template-columns: minmax(320px, 1fr) 380px;
  gap: var(--spacing-lg);
  padding: var(--container-padding-block);
  max-width: 1400px;
=======
  width: 100%;
  grid-template-columns: minmax(0, 2fr) minmax(0, 1fr);
  column-gap: var(--spacing-lg);
  row-gap: var(--spacing-lg);
  padding: var(--spacing-xl);
>>>>>>> a89e9758
  margin: 0 auto;
  align-items: start;
  align-content: start;
}

@media (max-width: 1200px) {
  .container {
    grid-template-columns: 1fr;
    gap: 24px;
    --container-padding-block: 24px;
    padding: var(--container-padding-block);
  }

  .boardSection {
    position: static;
    top: auto;
  }
}

@media (max-width: 768px) {
  .container {
    gap: 16px;
    --container-padding-block: 16px;
    padding: var(--container-padding-block);
  }
}

/* Section de l'échiquier */
.boardSection {
  display: flex;
  flex-direction: column;
  gap: 24px;
  position: sticky;
  top: calc(var(--app-shell-header-height, 0px) + var(--container-padding-block, var(--spacing-xl)));
  align-self: start;
  z-index: 1;
}

.header {
  display: flex;
  justify-content: space-between;
  align-items: center;
  padding: 20px 24px;
  background: var(--glass-bg);
  border-radius: var(--radius);
  border: 1px solid var(--glass-border);
  backdrop-filter: blur(var(--blur-amount));
  -webkit-backdrop-filter: blur(var(--blur-amount));
  box-shadow:
    var(--shadow-glass),
    inset 0 1px 0 var(--glass-highlight);
  position: relative;
  overflow: hidden;
}

.header::before {
  content: '';
  position: absolute;
  top: 0;
  left: 0;
  right: 0;
  height: 1px;
  background: linear-gradient(90deg, transparent 0%, var(--glass-highlight) 50%, transparent 100%);
}

.title {
  font-size: 1.5rem;
  font-weight: 700;
  color: var(--text-primary);
  margin: 0;
  display: flex;
  align-items: center;
  gap: 12px;
}

.title::before {
  content: '♔';
  font-size: 1.8rem;
  background: linear-gradient(135deg, var(--accent-color), var(--accent-hover));
  -webkit-background-clip: text;
  -webkit-text-fill-color: transparent;
  background-clip: text;
}

.themeInfo {
  color: var(--text-muted);
  font-weight: 500;
  text-transform: capitalize;
  padding: 6px 14px;
  background: rgba(26, 35, 50, 0.8);
  border: 1px solid var(--glass-border);
  backdrop-filter: blur(var(--blur-light));
  -webkit-backdrop-filter: blur(var(--blur-light));
  border-radius: 20px;
  font-size: 0.875rem;
}

.themeButtons {
  display: flex;
  gap: 8px;
  background: rgba(26, 35, 50, 0.7);
  border: 1px solid var(--glass-border);
  backdrop-filter: blur(var(--blur-light));
  -webkit-backdrop-filter: blur(var(--blur-light));
  padding: 4px;
  border-radius: 10px;
}

.themeButton {
  padding: 10px 18px;
  border: 1px solid transparent;
  border-radius: 8px;
  background: transparent;
  color: var(--text-secondary);
  font-weight: 500;
  font-size: 0.875rem;
  cursor: pointer;
  transition: all 0.3s ease;
  position: relative;
  overflow: hidden;
}

.themeButton::before {
  content: '';
  position: absolute;
  top: 0;
  left: 0;
  right: 0;
  height: 1px;
  background: linear-gradient(90deg, transparent 0%, var(--glass-highlight) 50%, transparent 100%);
  opacity: 0;
  transition: opacity 0.3s ease;
}

.themeButton:hover {
  background: rgba(51, 65, 85, 0.6);
  border-color: var(--glass-border);
  color: var(--text-primary);
  backdrop-filter: blur(8px);
  -webkit-backdrop-filter: blur(8px);
}

.themeButton:hover::before {
  opacity: 1;
}

.themeButton.active {
  background: var(--accent-glass);
  border-color: var(--accent-color);
  color: white;
  box-shadow: 0 0 20px rgba(79, 70, 229, 0.4);
}

.themeCreatorLink {
  text-decoration: none;
  background: linear-gradient(135deg, #8b5cf6, #a855f7);
  color: white;
  transition: all 0.3s ease;
}

.themeCreatorLink:hover {
  background: linear-gradient(135deg, #7c3aed, #9333ea);
  transform: translateY(-2px);
  box-shadow: 0 4px 20px rgba(139, 92, 246, 0.4);
}

.boardWrapper {
  display: flex;
  justify-content: center;
  padding: 24px;
  background: var(--glass-bg);
  border-radius: var(--radius);
  border: 1px solid var(--glass-border);
  backdrop-filter: blur(var(--blur-amount));
  -webkit-backdrop-filter: blur(var(--blur-amount));
  box-shadow:
    var(--shadow-glass),
    inset 0 1px 0 var(--glass-highlight);
  position: relative;
  overflow: hidden;
}

.boardCanvas {
  width: 100%;
  max-width: clamp(260px, 100%, 720px);
  aspect-ratio: 1 / 1;
}

.boardWrapper::before {
  content: '';
  position: absolute;
  top: 0;
  left: 0;
  right: 0;
  height: 1px;
  background: linear-gradient(90deg, transparent 0%, var(--glass-highlight) 50%, transparent 100%);
}

/* Section des contrôles */
.controlsSection {
  display: flex;
  flex-direction: column;
  gap: 24px;
  position: relative;
  z-index: 1;
}

.panel {
  background: var(--glass-bg);
  border-radius: var(--radius);
  border: 1px solid var(--glass-border);
  backdrop-filter: blur(var(--blur-amount));
  -webkit-backdrop-filter: blur(var(--blur-amount));
  box-shadow:
    var(--shadow-glass),
    inset 0 1px 0 var(--glass-highlight);
  overflow: hidden;
  position: relative;
}

.panel::before {
  content: '';
  position: absolute;
  top: 0;
  left: 0;
  right: 0;
  height: 1px;
  background: linear-gradient(90deg, transparent 0%, var(--glass-highlight) 50%, transparent 100%);
}

.panelHeader {
  padding: 16px 20px;
  background: rgba(26, 35, 50, 0.6);
  border-bottom: 1px solid var(--glass-border);
  backdrop-filter: blur(8px);
  -webkit-backdrop-filter: blur(8px);
}

.panelTitle {
  font-size: 1.1rem;
  font-weight: 600;
  color: var(--text-primary);
  margin: 0;
  display: flex;
  align-items: center;
  gap: 8px;
}

.panelContent {
  padding: 20px;
}

.statusGrid {
  display: grid;
  grid-template-columns: repeat(auto-fit, minmax(160px, 1fr));
  gap: 12px;
}

.statusItem {
  background: rgba(26, 35, 50, 0.6);
  border: 1px solid var(--glass-border);
  border-radius: var(--radius-sm);
  padding: 12px 14px;
  display: flex;
  flex-direction: column;
  gap: 6px;
}

.statusLabel {
  font-size: 0.75rem;
  letter-spacing: 0.08em;
  text-transform: uppercase;
  color: var(--text-secondary);
}

.statusValue {
  font-size: 1.35rem;
  font-weight: 600;
  color: var(--text-primary);
}

.statusHint {
  font-size: 0.8rem;
  color: var(--text-secondary);
}

.statusTags {
  display: flex;
  flex-wrap: wrap;
  gap: 8px;
  margin-top: 16px;
}

.statusTag {
  display: inline-flex;
  align-items: center;
  gap: 6px;
  padding: 6px 12px;
  border-radius: 999px;
  font-size: 0.78rem;
  font-weight: 500;
  letter-spacing: 0.02em;
  background: rgba(79, 70, 229, 0.12);
  color: var(--text-primary);
  border: 1px solid rgba(79, 70, 229, 0.3);
  transition: all 0.2s ease;
}

.statusTagSuccess {
  background: rgba(16, 185, 129, 0.2);
  border-color: rgba(16, 185, 129, 0.45);
  color: var(--success-dark);
}

.statusTagWarning {
  background: rgba(251, 191, 36, 0.18);
  border-color: rgba(251, 191, 36, 0.4);
  color: var(--warning-dark);
}

.statusTagCritical {
  background: rgba(248, 113, 113, 0.22);
  border-color: rgba(248, 113, 113, 0.45);
  color: var(--error-dark);
}

.statusTagInfo {
  background: rgba(59, 130, 246, 0.18);
  border-color: rgba(59, 130, 246, 0.4);
  color: #60a5fa;
}

.textarea {
  width: 100%;
  min-height: 200px;
  padding: 16px;
  border: 1px solid var(--glass-border);
  border-radius: var(--radius-sm);
  background: rgba(26, 35, 50, 0.6);
  backdrop-filter: blur(var(--blur-light));
  -webkit-backdrop-filter: blur(var(--blur-light));
  color: var(--text-primary);
  font-family: 'JetBrains Mono', 'Fira Code', 'Monaco', monospace;
  font-size: 0.875rem;
  line-height: 1.5;
  resize: vertical;
  transition: all 0.3s ease;
  position: relative;
}

.textarea::before {
  content: '';
  position: absolute;
  top: 0;
  left: 0;
  right: 0;
  height: 1px;
  background: linear-gradient(90deg, transparent 0%, var(--glass-highlight) 50%, transparent 100%);
  pointer-events: none;
}

.textarea:focus {
  outline: none;
  border-color: var(--accent-color);
  box-shadow:
    0 0 0 3px rgba(79, 70, 229, 0.2),
    var(--shadow-glass);
  background: rgba(26, 35, 50, 0.6);
}

.textarea::placeholder {
  color: var(--text-muted);
}

.textareaSmall {
  min-height: 80px;
}

.buttonGroup {
  display: flex;
  gap: 12px;
  flex-wrap: wrap;
  margin-top: 16px;
}

.button {
  padding: 12px 20px;
  border: 1px solid var(--glass-border);
  border-radius: var(--radius-sm);
  background: rgba(26, 35, 50, 0.7);
  backdrop-filter: blur(var(--blur-light));
  -webkit-backdrop-filter: blur(var(--blur-light));
  color: var(--text-primary);
  font-weight: 500;
  font-size: 0.875rem;
  cursor: pointer;
  transition: all 0.3s ease;
  display: flex;
  align-items: center;
  gap: 8px;
  position: relative;
  overflow: hidden;
}

.button::after {
  content: '';
  position: absolute;
  top: 0;
  left: 0;
  right: 0;
  height: 1px;
  background: linear-gradient(90deg, transparent 0%, var(--glass-highlight) 50%, transparent 100%);
  opacity: 0;
  transition: opacity 0.3s ease;
}

.button:hover {
  background: rgba(51, 65, 85, 0.6);
  border-color: var(--accent-color);
  transform: translateY(-2px);
  box-shadow:
    var(--shadow-glass),
    0 0 20px rgba(79, 70, 229, 0.2);
}

.button:hover::after {
  opacity: 1;
}

.button:active {
  transform: translateY(-1px);
}

.buttonPrimary {
  background: var(--accent-glass);
  border-color: var(--accent-color);
  color: white;
  box-shadow: 0 0 20px rgba(79, 70, 229, 0.3);
}

.buttonPrimary:hover {
  background: rgba(99, 102, 241, 0.9);
  border-color: var(--accent-hover);
  box-shadow:
    var(--shadow-glass),
    0 0 30px rgba(79, 70, 229, 0.4);
}

.buttonSuccess {
  background: rgba(16, 185, 129, 0.8);
  border-color: var(--success-color);
  color: white;
  box-shadow: 0 0 20px rgba(16, 185, 129, 0.3);
}

.buttonSuccess:hover {
  background: rgba(5, 150, 105, 0.9);
  border-color: #059669;
  box-shadow:
    var(--shadow-glass),
    0 0 30px rgba(16, 185, 129, 0.4);
}

.buttonWarning {
  background: rgba(245, 158, 11, 0.8);
  border-color: var(--warning-color);
  color: white;
  box-shadow: 0 0 20px rgba(245, 158, 11, 0.3);
}

.buttonWarning:hover {
  background: rgba(217, 119, 6, 0.9);
  border-color: #d97706;
  box-shadow:
    var(--shadow-glass),
    0 0 30px rgba(245, 158, 11, 0.4);
}

/* Icons pour les boutons */
.button::before {
  font-size: 1rem;
}

.buttonCopy::before {
  content: '📋';
}

.buttonReset::before {
  content: '🔄';
}

.buttonExport::before {
  content: '📥';
}

/* Animations et effets */
@keyframes slideIn {
  from {
    opacity: 0;
    transform: translateY(20px);
  }

  to {
    opacity: 1;
    transform: translateY(0);
  }
}

.container > * {
  animation: slideIn 0.6s ease-out;
}

.boardSection {
  animation-delay: 0.1s;
}

.controlsSection {
  animation-delay: 0.2s;
}

/* Effets de survol améliorés */
.panel:hover {
  border-color: var(--accent-color);
  box-shadow: var(--shadow-xl);
  transform: translateY(-2px);
  transition: all 0.3s ease;
}

.header:hover {
  border-color: var(--accent-color);
  box-shadow: var(--shadow-lg);
  transform: translateY(-1px);
  transition: all 0.3s ease;
}

/* Scrollbar personnalisée */
.textarea::-webkit-scrollbar {
  width: 8px;
}

.textarea::-webkit-scrollbar-track {
  background: var(--secondary-bg);
  border-radius: 4px;
}

.textarea::-webkit-scrollbar-thumb {
  background: var(--border-color);
  border-radius: 4px;
}

.textarea::-webkit-scrollbar-thumb:hover {
  background: var(--text-muted);
}

/* InfoBox pour les instructions */
.infoBox {
  background: rgba(26, 35, 50, 0.4);
  border: 1px solid var(--glass-border);
  border-radius: var(--radius-sm);
  backdrop-filter: blur(10px);
  -webkit-backdrop-filter: blur(10px);
  padding: 18px;
  margin-bottom: 16px;
  position: relative;
  overflow: hidden;
}

.infoBox::before {
  content: '';
  position: absolute;
  top: 0;
  left: 0;
  right: 0;
  height: 1px;
  background: linear-gradient(90deg, transparent 0%, var(--glass-highlight) 50%, transparent 100%);
}

.infoBox p {
  color: var(--text-primary);
  font-weight: 600;
  margin: 0 0 12px 0;
  font-size: 0.875rem;
}

.infoBox ul {
  margin: 0;
  padding-left: 20px;
  color: var(--text-secondary);
  font-size: 0.875rem;
  line-height: 1.6;
}

.infoBox li {
  margin-bottom: 6px;
}

.infoBox li:last-child {
  margin-bottom: 0;
}

/* Loaders et animations */
.loader {
  display: inline-block;
  position: relative;
  width: 20px;
  height: 20px;
  margin-right: 8px;
}

.loader:after {
  content: ' ';
  display: block;
  width: 16px;
  height: 16px;
  border-radius: 50%;
  border: 2px solid currentColor;
  border-color: currentColor transparent currentColor transparent;
  animation: spin 1.2s linear infinite;
}

.loaderLarge {
  width: 40px;
  height: 40px;
  margin: 20px auto;
}

.loaderLarge:after {
  width: 32px;
  height: 32px;
  border: 3px solid var(--accent-color);
  border-color: var(--accent-color) transparent var(--accent-color) transparent;
}

.loadingOverlay {
  position: absolute;
  top: 0;
  left: 0;
  right: 0;
  bottom: 0;
  background: rgba(11, 20, 38, 0.8);
  display: flex;
  align-items: center;
  justify-content: center;
  border-radius: var(--radius);
  backdrop-filter: blur(4px);
  z-index: 10;
}

.loadingText {
  color: var(--text-primary);
  font-size: 0.875rem;
  margin-top: 12px;
  text-align: center;
}

.skeletonLoader {
  background: linear-gradient(
    90deg,
    var(--secondary-bg) 25%,
    var(--border-color) 50%,
    var(--secondary-bg) 75%
  );
  background-size: 200% 100%;
  animation: shimmer 1.5s infinite;
  border-radius: var(--radius-sm);
}

.skeletonText {
  height: 16px;
  margin-bottom: 8px;
}

.skeletonButton {
  height: 40px;
  width: 80px;
  display: inline-block;
  margin-right: 8px;
}

.buttonLoading {
  position: relative;
  pointer-events: none;
  opacity: 0.7;
}

.buttonLoading .loader {
  position: absolute;
  left: 50%;
  top: 50%;
  transform: translate(-50%, -50%);
  margin: 0;
}

.boardLoading {
  position: relative;
  min-height: 400px;
  display: flex;
  align-items: center;
  justify-content: center;
  background: var(--secondary-bg);
  border-radius: var(--radius-sm);
}

.dotLoader {
  display: inline-block;
  position: relative;
  width: 80px;
  height: 80px;
}

.dotLoader div {
  position: absolute;
  top: 33px;
  width: 13px;
  height: 13px;
  border-radius: 50%;
  background: var(--accent-color);
  animation-timing-function: cubic-bezier(0, 1, 1, 0);
}

.dotLoader div:nth-child(1) {
  left: 8px;
  animation: dot1 0.6s infinite;
}

.dotLoader div:nth-child(2) {
  left: 8px;
  animation: dot2 0.6s infinite;
}

.dotLoader div:nth-child(3) {
  left: 32px;
  animation: dot2 0.6s infinite;
}

.dotLoader div:nth-child(4) {
  left: 56px;
  animation: dot3 0.6s infinite;
}

.pulseLoader {
  display: inline-block;
  width: 24px;
  height: 24px;
  background-color: var(--accent-color);
  border-radius: 100%;
  animation: pulse 1s infinite ease-in-out;
}

/* Animation float pour les éléments flottants */
@keyframes float {
  0%,
  100% {
    transform: translateY(0px) scale(1);
    opacity: 0.6;
  }

  25% {
    transform: translateY(-20px) scale(1.1);
    opacity: 0.8;
  }

  50% {
    transform: translateY(-10px) scale(0.9);
    opacity: 0.7;
  }

  75% {
    transform: translateY(-25px) scale(1.05);
    opacity: 0.9;
  }
}

/* Animations pour les loaders */
@keyframes spin {
  0% {
    transform: rotate(0deg);
  }

  100% {
    transform: rotate(360deg);
  }
}

@keyframes shimmer {
  0% {
    background-position: -200% 0;
  }

  100% {
    background-position: 200% 0;
  }
}

@keyframes dot1 {
  0% {
    transform: scale(0);
  }

  100% {
    transform: scale(1);
  }
}

@keyframes dot3 {
  0% {
    transform: scale(1);
  }

  100% {
    transform: scale(0);
  }
}

@keyframes dot2 {
  0% {
    transform: translate(0, 0);
  }

  100% {
    transform: translate(24px, 0);
  }
}

@keyframes pulse {
  0% {
    transform: scale(0);
  }

  100% {
    transform: scale(1);
    opacity: 0;
  }
}

/* Mode responsive amélioré */
@media (max-width: 640px) {
  .header {
    flex-direction: column;
    gap: 16px;
    text-align: center;
  }

  .buttonGroup {
    justify-content: center;
  }

  .button {
    flex: 1;
    justify-content: center;
  }

  .dotLoader {
    transform: scale(0.8);
  }
}

/* === CHESSBOOK LOOK OVERRIDES === */

/* Palette sobre */
:root {
  --page-bg: #0f1114;
  --card: #15181d;
  --card-border: #262a31;
  --muted: #8b94a3;
  --text: #e6e9ee;
  --text-dim: #c2c8d2;
  --primary: #22c55e;
  /* vert action */
  --primary-600: #16a34a;
  --warning-600: #d97706;
  --success-600: #059669;
  --radius: 0px;
  --radius-sm: 0px;
  --app-shell-header-height: 0px;
}

/* Page centrée + colonnes */
.container {
  max-width: 1200px;
  margin: 0 auto;
  background:
    radial-gradient(ellipse at top, rgba(79, 70, 229, 0.08) 0%, transparent 60%),
    linear-gradient(135deg, var(--page-bg) 0%, #0f172a 100%);
  grid-template-columns: minmax(520px, 2fr) 420px;
  gap: 24px;
  --container-padding-block: 24px;
  padding: var(--container-padding-block);
}

/* Header très plat */
.header {
  background: transparent;
  border: none;
  border-radius: 0;
  box-shadow: none;
  backdrop-filter: none;
  padding: 12px 16px;
}

.header::before {
  display: none;
}

.title {
  font-size: 1.1rem;
  font-weight: 600;
  color: var(--text);
}

.title::before {
  content: '♟';
  background: none;
  -webkit-text-fill-color: currentColor;
}

.themeInfo {
  background: #1b1f26;
  border: none;
  color: var(--muted);
  padding: 4px 10px;
  font-size: 0.8rem;
}

/* Segment thème sobre */
.themeButtons {
  background: #1b1f26;
  border: none;
  padding: 2px;
  border-radius: 0;
}

.themeButton {
  padding: 8px 12px;
  color: var(--text-dim);
  border-radius: 0;
  border: none;
}

.themeButton:hover {
  background: #222730;
  color: var(--text);
}

.themeButton.active {
  background: #2a313a;
  border: none;
  color: var(--text);
  box-shadow: none;
}

/* Board wrapper quasi plat */
.boardWrapper {
  background: transparent;
  border: none;
  border-radius: 0;
  box-shadow: none;
  backdrop-filter: none;
  padding: 16px;
}

.boardWrapper::before {
  display: none;
}

/* Cartes à droite */
.controlsSection {
  gap: 16px;
}

.panel {
  background: var(--card);
  border: none;
  border-radius: 0;
  box-shadow: none;
  backdrop-filter: none;
  overflow: hidden;
}

.panel::before {
  display: none;
}

.panelHeader {
  background: transparent;
  border-bottom: none;
  padding: 12px 14px;
}

.panelTitle {
  color: var(--text);
  font-size: 0.98rem;
  font-weight: 600;
}

.panelContent {
  padding: 14px;
}

/* Textareas / code */
.textarea {
  background: #12151a;
  border: none;
  color: var(--text);
  font-size: 0.85rem;
  border-radius: 0;
  box-shadow: none;
}

.textarea:focus {
  outline: none;
  border: none;
  box-shadow: none;
}

.textareaSmall {
  min-height: 72px;
}

/* Boutons sobres */
.buttonGroup {
  gap: 6px;
  margin-top: 12px;
}

.button {
  padding: 6px 10px;
  background: #2a2f38;
  border: none;
  color: var(--text-dim);
  border-radius: 0;
  box-shadow: none;
  transition:
    background 0.15s ease,
    color 0.15s ease;
  font-size: 0.8rem;
  font-weight: 500;
}

.button:hover {
  background: #3a3f48;
  border: none;
  transform: none;
  box-shadow: none;
  color: var(--text);
}

.button:active {
  transform: translateY(0);
}

.buttonPrimary {
  background: #4a5568;
  border: none;
  color: var(--text);
}

.buttonPrimary:hover {
  background: #5a6578;
  border: none;
  color: #fff;
}

.buttonSuccess {
  background: #4a5568;
  border: none;
  color: var(--text);
}

.buttonSuccess:hover {
  background: #5a6578;
  color: #fff;
}

.buttonWarning {
  background: #6b7280;
  border: none;
  color: var(--text);
}

.buttonWarning:hover {
  background: #7b8290;
  border: none;
  color: #fff;
}

/* Info box discrète */
.infoBox {
  background: #12151a;
  border: none;
  backdrop-filter: none;
  border-radius: 0;
  padding: 12px;
}

.infoBox::before {
  display: none;
}

.infoBox p {
  color: var(--text);
  font-size: 0.86rem;
}

.infoBox ul {
  color: var(--text-dim);
}

/* Scrollbar fine */
.textarea::-webkit-scrollbar {
  width: 8px;
}

.textarea::-webkit-scrollbar-thumb {
  background: #2b3039;
}

/* Moins d'effets/animations */
.panel:hover,
.header:hover {
  border: none;
  box-shadow: none;
  transform: none;
  transition: none;
}

.container > * {
  animation: none !important;
}

/* Responsive */
@media (max-width: 1200px) {
  .container {
    grid-template-columns: 1fr;
  }
}

/* ===== THEME CREATOR STYLES ===== */

.themeCreator {
  min-height: 100vh;
  background: var(--page-bg);
  color: var(--text);
}

.creatorHeader {
  text-align: center;
  padding: 32px 0;
  background: var(--card);
  border-bottom: 1px solid var(--card-border);
}

.creatorTitle {
  font-size: 2rem;
  font-weight: 700;
  color: var(--text);
  margin: 0 0 8px 0;
}

.creatorSubtitle {
  font-size: 1.1rem;
  color: var(--muted);
  margin: 0;
}

.creatorLayout {
  display: grid;
  grid-template-columns: 400px 1fr;
  gap: 32px;
  padding: 32px;
  max-width: 1400px;
  margin: 0 auto;
}

@media (max-width: 1200px) {
  .creatorLayout {
    grid-template-columns: 1fr;
    gap: 24px;
    padding: 24px;
  }
}

.creatorControls {
  display: flex;
  flex-direction: column;
  gap: 24px;
}

.creatorPreview {
  display: flex;
  flex-direction: column;
  gap: 24px;
  position: sticky;
  top: 20px;
  max-height: calc(100vh - 40px);
  overflow-y: auto;
  z-index: 10;
}

.controlSection {
  background: var(--card);
  border: 1px solid var(--card-border);
  border-radius: var(--radius);
  padding: 20px;
}

.sectionTitle {
  font-size: 1.2rem;
  font-weight: 600;
  color: var(--text);
  margin: 0 0 16px 0;
}

.managementControls {
  display: flex;
  flex-direction: column;
  gap: 12px;
}

.themeSelect {
  padding: 10px;
  background: #12151a;
  border: 1px solid var(--card-border);
  border-radius: var(--radius-sm);
  color: var(--text);
  font-size: 0.9rem;
}

.themeNameInput {
  padding: 10px;
  background: #12151a;
  border: 1px solid var(--card-border);
  border-radius: var(--radius-sm);
  color: var(--text);
  font-size: 0.9rem;
}

.themeNameInput:focus {
  outline: none;
  border-color: var(--primary);
}

.colorGrid {
  display: grid;
  grid-template-columns: 1fr;
  gap: 12px;
}

.colorInput {
  display: flex;
  flex-direction: column;
  gap: 8px;
}

.colorLabel {
  display: flex;
  flex-direction: column;
  gap: 4px;
}

.colorLabel span {
  font-weight: 500;
  color: var(--text);
  font-size: 0.9rem;
}

.colorDescription {
  font-size: 0.8rem;
  color: var(--muted);
  font-weight: normal;
}

.colorControls {
  display: flex;
  align-items: center;
  gap: 8px;
}

.colorPicker {
  width: 50px;
  height: 40px;
  border: 1px solid var(--card-border);
  border-radius: var(--radius-sm);
  cursor: pointer;
}

.colorText {
  flex: 1;
  padding: 8px 12px;
  background: #12151a;
  border: 1px solid var(--card-border);
  border-radius: var(--radius-sm);
  color: var(--text);
  font-size: 0.9rem;
  font-family: 'JetBrains Mono', monospace;
}

.colorText:focus {
  outline: none;
  border-color: var(--primary);
}

.colorSwatch {
  width: 40px;
  height: 40px;
  border: 1px solid var(--card-border);
  border-radius: var(--radius-sm);
  cursor: pointer;
}

.codeSection {
  background: #12151a;
  border: 1px solid var(--card-border);
  border-radius: var(--radius-sm);
  padding: 16px;
}

.codeBlock {
  background: transparent;
  border: none;
  color: var(--text);
  font-family: 'JetBrains Mono', monospace;
  font-size: 0.8rem;
  line-height: 1.4;
  margin: 0;
  white-space: pre-wrap;
  word-break: break-all;
}

.buttonSecondary {
  background: #2a2f38;
  border: 1px solid var(--card-border);
  color: var(--text-dim);
}

.buttonSecondary:hover {
  background: #3a3f48;
  color: var(--text);
}

.previewHeader {
  display: flex;
  justify-content: space-between;
  align-items: center;
}

.previewInfo {
  font-size: 0.9rem;
  color: var(--muted);
}

.previewActions {
  display: flex;
  gap: 12px;
  justify-content: center;
}

.boardWrapper {
  display: flex;
  justify-content: center;
  padding: 24px;
  background: var(--card);
  border: 1px solid var(--card-border);
  border-radius: var(--radius);
}<|MERGE_RESOLUTION|>--- conflicted
+++ resolved
@@ -59,9 +59,7 @@
   --shadow: 0 1px 3px 0 rgba(0, 0, 0, 0.1);
   --shadow-md: 0 4px 6px -1px rgba(0, 0, 0, 0.1);
   --shadow-focus: 0 0 0 3px rgba(99, 102, 241, 0.1);
-<<<<<<< HEAD
   --app-shell-header-height: 0px;
-=======
 
   /* Palette verre dépoli */
   --accent-color: #4f46e5;
@@ -77,7 +75,6 @@
   --blur-amount: 20px;
   --blur-light: 12px;
   --shadow-glass: 0 18px 38px rgba(15, 23, 42, 0.4);
->>>>>>> a89e9758
 }
 
 /* Reset et base */
@@ -297,18 +294,12 @@
   min-height: 100dvh;
   background: var(--bg-primary);
   display: grid;
-<<<<<<< HEAD
-  grid-template-columns: minmax(320px, 1fr) 380px;
-  gap: var(--spacing-lg);
+  width: 100%;
+  grid-template-columns: minmax(320px, 2fr) minmax(0, 1fr);
+  column-gap: var(--spacing-lg);
+  row-gap: var(--spacing-lg);
   padding: var(--container-padding-block);
   max-width: 1400px;
-=======
-  width: 100%;
-  grid-template-columns: minmax(0, 2fr) minmax(0, 1fr);
-  column-gap: var(--spacing-lg);
-  row-gap: var(--spacing-lg);
-  padding: var(--spacing-xl);
->>>>>>> a89e9758
   margin: 0 auto;
   align-items: start;
   align-content: start;
