--- conflicted
+++ resolved
@@ -18,89 +18,6 @@
   previewColors: [theme.light, theme.dark, theme.moveTo],
 });
 
-<<<<<<< HEAD
-const customThemeDefinitions: Array<{
-  id: CustomThemeName;
-  label: string;
-  definition: Theme;
-}> = [
-  {
-    id: 'sand',
-    label: 'Sandstone',
-    definition: {
-      light: '#f2e1c2',
-      dark: '#c59b6c',
-      boardBorder: 'rgba(133, 88, 44, 0.45)',
-      whitePiece: '#f7f2e8',
-      blackPiece: '#4b3425',
-      pieceShadow: 'rgba(0, 0, 0, 0.2)',
-      pieceStroke: 'rgba(87, 56, 32, 0.55)',
-      pieceHighlight: 'rgba(255, 255, 255, 0.55)',
-      moveFrom: 'rgba(253, 186, 116, 0.55)',
-      moveTo: 'rgba(191, 131, 84, 0.45)',
-      moveHighlight: 'rgba(251, 191, 36, 0.5)',
-      lastMove: 'rgba(245, 158, 11, 0.4)',
-      premove: 'rgba(249, 115, 22, 0.35)',
-      check: 'rgba(220, 38, 38, 0.65)',
-      checkmate: 'rgba(185, 28, 28, 0.75)',
-      stalemate: 'rgba(14, 116, 144, 0.6)',
-      dot: 'rgba(30, 19, 11, 0.4)',
-      arrow: 'rgba(234, 179, 8, 0.9)',
-      squareNameColor: '#3f2e1f',
-    },
-  },
-  {
-    id: 'forest',
-    label: 'Forest Canopy',
-    definition: {
-      light: '#7fb77e',
-      dark: '#264653',
-      boardBorder: 'rgba(21, 71, 43, 0.5)',
-      whitePiece: '#f1faee',
-      blackPiece: '#0b3d2e',
-      pieceShadow: 'rgba(0, 0, 0, 0.22)',
-      pieceStroke: 'rgba(3, 48, 28, 0.7)',
-      pieceHighlight: 'rgba(255, 255, 255, 0.5)',
-      moveFrom: 'rgba(129, 199, 132, 0.55)',
-      moveTo: 'rgba(56, 161, 105, 0.45)',
-      moveHighlight: 'rgba(16, 185, 129, 0.5)',
-      lastMove: 'rgba(59, 130, 246, 0.35)',
-      premove: 'rgba(236, 72, 153, 0.3)',
-      check: 'rgba(248, 113, 113, 0.65)',
-      checkmate: 'rgba(239, 68, 68, 0.75)',
-      stalemate: 'rgba(56, 189, 248, 0.55)',
-      dot: 'rgba(12, 36, 21, 0.45)',
-      arrow: 'rgba(34, 197, 94, 0.95)',
-      squareNameColor: '#0d1f14',
-    },
-  },
-  {
-    id: 'neon',
-    label: 'Neon Nights',
-    definition: {
-      light: '#22d3ee',
-      dark: '#1d1b4b',
-      boardBorder: 'rgba(56, 189, 248, 0.35)',
-      whitePiece: '#f0f9ff',
-      blackPiece: '#0f172a',
-      pieceShadow: 'rgba(8, 145, 178, 0.35)',
-      pieceStroke: 'rgba(12, 74, 110, 0.7)',
-      pieceHighlight: 'rgba(255, 255, 255, 0.6)',
-      moveFrom: 'rgba(244, 114, 182, 0.5)',
-      moveTo: 'rgba(59, 130, 246, 0.55)',
-      moveHighlight: 'rgba(129, 140, 248, 0.55)',
-      lastMove: 'rgba(168, 85, 247, 0.45)',
-      premove: 'rgba(34, 211, 238, 0.35)',
-      check: 'rgba(248, 113, 113, 0.7)',
-      checkmate: 'rgba(220, 38, 38, 0.75)',
-      stalemate: 'rgba(45, 212, 191, 0.6)',
-      dot: 'rgba(15, 23, 42, 0.45)',
-      arrow: 'rgba(236, 72, 153, 0.95)',
-      squareNameColor: '#e0f2fe',
-    },
-  },
-];
-=======
 const sandThemeDefinition: Theme = {
   light: '#f2e1c2',
   dark: '#c59b6c',
@@ -122,6 +39,7 @@
   arrow: 'rgba(234, 179, 8, 0.9)',
   squareNameColor: '#3f2e1f',
 };
+
 const forestThemeDefinition: Theme = {
   light: '#7fb77e',
   dark: '#264653',
@@ -166,40 +84,19 @@
   squareNameColor: '#e0f2fe',
 };
 
-const neonThemeDefinition: Theme = {
-  light: '#22d3ee',
-  dark: '#1d1b4b',
-  boardBorder: 'rgba(56, 189, 248, 0.35)',
-  whitePiece: '#f0f9ff',
-  blackPiece: '#0f172a',
-  pieceShadow: 'rgba(8, 145, 178, 0.35)',
-  pieceStroke: 'rgba(12, 74, 110, 0.7)',
-  pieceHighlight: 'rgba(255, 255, 255, 0.6)',
-  moveFrom: 'rgba(244, 114, 182, 0.5)',
-  moveTo: 'rgba(59, 130, 246, 0.55)',
-  moveHighlight: 'rgba(59, 130, 246, 0.55)',
-  lastMove: 'rgba(168, 85, 247, 0.45)',
-  premove: 'rgba(34, 211, 238, 0.35)',
-  check: 'rgba(248, 113, 113, 0.6)',
-  checkmate: 'rgba(220, 38, 38, 0.65)',
-  stalemate: 'rgba(249, 115, 22, 0.55)',
-  dot: 'rgba(15, 23, 42, 0.45)',
-  arrow: 'rgba(236, 72, 153, 0.95)',
-  squareNameColor: '#e0f2fe',
-};
-
 const sandTheme = registerTheme('sand', sandThemeDefinition);
 const forestTheme = registerTheme('forest', forestThemeDefinition);
 const neonTheme = registerTheme('neon', neonThemeDefinition);
->>>>>>> 8b03281c
 
 const baseThemes: PlaygroundThemeMetadata[] = [
   createMetadata('classic', 'Classic', resolveTheme('classic')),
   createMetadata('midnight', 'Midnight', resolveTheme('midnight')),
 ];
 
-const customThemes: PlaygroundThemeMetadata[] = customThemeDefinitions.map(
-  ({ id, label, definition }) => createMetadata(id, label, registerTheme(id, definition)),
-);
+const customThemes: PlaygroundThemeMetadata[] = [
+  createMetadata('sand', 'Sandstone', sandTheme),
+  createMetadata('forest', 'Forest Canopy', forestTheme),
+  createMetadata('neon', 'Neon Nights', neonTheme),
+];
 
 export const playgroundThemeMetadata: PlaygroundThemeMetadata[] = [...baseThemes, ...customThemes];