--- conflicted
+++ resolved
@@ -19,7 +19,6 @@
 });
 
 const sandThemeDefinition: Theme = {
-<<<<<<< HEAD
   light: '#f2e1c2',
   dark: '#c59b6c',
   boardBorder: 'rgba(133, 88, 44, 0.45)',
@@ -33,36 +32,14 @@
   moveHighlight: 'rgba(191, 131, 84, 0.45)',
   lastMove: 'rgba(245, 158, 11, 0.4)',
   premove: 'rgba(249, 115, 22, 0.35)',
-  check: 'rgba(248, 113, 113, 0.55)',
+  check: 'rgba(239, 68, 68, 0.55)',
   checkmate: 'rgba(220, 38, 38, 0.6)',
-  stalemate: 'rgba(249, 115, 22, 0.55)',
+  stalemate: 'rgba(249, 115, 22, 0.5)',
   dot: 'rgba(30, 19, 11, 0.4)',
   arrow: 'rgba(234, 179, 8, 0.9)',
   squareNameColor: '#3f2e1f',
-=======
-  light: '#f2e1c2',
-  dark: '#c59b6c',
-  boardBorder: 'rgba(133, 88, 44, 0.45)',
-  whitePiece: '#f7f2e8',
-  blackPiece: '#4b3425',
-  pieceShadow: 'rgba(0, 0, 0, 0.2)',
-  pieceStroke: 'rgba(87, 56, 32, 0.55)',
-  pieceHighlight: 'rgba(255, 255, 255, 0.55)',
-  moveFrom: 'rgba(253, 186, 116, 0.55)',
-  moveTo: 'rgba(191, 131, 84, 0.45)',
-  moveHighlight: 'rgba(191, 131, 84, 0.45)', // Conservé de 'main'
-  lastMove: 'rgba(245, 158, 11, 0.4)',
-  premove: 'rgba(249, 115, 22, 0.35)',
-  check: 'rgba(239, 68, 68, 0.55)',       // Conservé de 'main'
-  checkmate: 'rgba(220, 38, 38, 0.6)',    // Conservé de 'main'
-  stalemate: 'rgba(249, 115, 22, 0.5)',   // Conservé de 'main'
-  dot: 'rgba(30, 19, 11, 0.4)',
-  arrow: 'rgba(234, 179, 8, 0.9)',
-  squareNameColor: '#3f2e1f',
->>>>>>> 4f07fb63
 };
 const forestThemeDefinition: Theme = {
-<<<<<<< HEAD
   light: '#7fb77e',
   dark: '#264653',
   boardBorder: 'rgba(21, 71, 43, 0.5)',
@@ -77,8 +54,8 @@
   lastMove: 'rgba(59, 130, 246, 0.35)',
   premove: 'rgba(236, 72, 153, 0.3)',
   check: 'rgba(248, 113, 113, 0.55)',
-  checkmate: 'rgba(185, 28, 28, 0.6)',
-  stalemate: 'rgba(236, 201, 75, 0.55)',
+  checkmate: 'rgba(220, 38, 38, 0.6)',
+  stalemate: 'rgba(249, 115, 22, 0.5)',
   dot: 'rgba(12, 36, 21, 0.45)',
   arrow: 'rgba(34, 197, 94, 0.95)',
   squareNameColor: '#0d1f14',
@@ -98,55 +75,12 @@
   moveHighlight: 'rgba(59, 130, 246, 0.55)',
   lastMove: 'rgba(168, 85, 247, 0.45)',
   premove: 'rgba(34, 211, 238, 0.35)',
-  check: 'rgba(248, 113, 113, 0.55)',
+  check: 'rgba(248, 113, 113, 0.6)',
   checkmate: 'rgba(220, 38, 38, 0.65)',
-  stalemate: 'rgba(147, 197, 253, 0.45)',
+  stalemate: 'rgba(249, 115, 22, 0.55)',
   dot: 'rgba(15, 23, 42, 0.45)',
   arrow: 'rgba(236, 72, 153, 0.95)',
   squareNameColor: '#e0f2fe',
-=======
-  light: '#7fb77e',
-  dark: '#264653',
-  boardBorder: 'rgba(21, 71, 43, 0.5)',
-  whitePiece: '#f1faee',
-  blackPiece: '#0b3d2e',
-  pieceShadow: 'rgba(0, 0, 0, 0.22)',
-  pieceStroke: 'rgba(3, 48, 28, 0.7)',
-  pieceHighlight: 'rgba(255, 255, 255, 0.5)',
-  moveFrom: 'rgba(129, 199, 132, 0.55)',
-  moveTo: 'rgba(56, 161, 105, 0.45)',
-  moveHighlight: 'rgba(56, 161, 105, 0.45)', // Choix de 'main'
-  lastMove: 'rgba(59, 130, 246, 0.35)',
-  premove: 'rgba(236, 72, 153, 0.3)',
-  check: 'rgba(248, 113, 113, 0.55)',
-  checkmate: 'rgba(220, 38, 38, 0.6)',    // Choix de 'main' (0.6 au lieu de 0.65)
-  stalemate: 'rgba(249, 115, 22, 0.5)',   // Choix de 'main' (couleur différente)
-  dot: 'rgba(12, 36, 21, 0.45)',
-  arrow: 'rgba(34, 197, 94, 0.95)',
-  squareNameColor: '#0d1f14',
-};
-
-const neonThemeDefinition: Theme = {
-  light: '#22d3ee',
-  dark: '#1d1b4b',
-  boardBorder: 'rgba(56, 189, 248, 0.35)',
-  whitePiece: '#f0f9ff',
-  blackPiece: '#0f172a',
-  pieceShadow: 'rgba(8, 145, 178, 0.35)',
-  pieceStroke: 'rgba(12, 74, 110, 0.7)',
-  pieceHighlight: 'rgba(255, 255, 255, 0.6)',
-  moveFrom: 'rgba(244, 114, 182, 0.5)',
-  moveTo: 'rgba(59, 130, 246, 0.55)',
-  moveHighlight: 'rgba(59, 130, 246, 0.55)', // Choix de 'main' (0.55 au lieu de 0.6)
-  lastMove: 'rgba(168, 85, 247, 0.45)',
-  premove: 'rgba(34, 211, 238, 0.35)',
-  check: 'rgba(248, 113, 113, 0.6)', // Note: la branche 'main' a (248, 113, 113, 0.6) ici, qui diffère légèrement de (251, 113, 133, 0.6) de l'autre branche. J'ai pris (248, 113, 113, 0.6) car il y a une forte probabilité que la valeur de 'main' soit celle voulue, et je m'assure que la ligne suivante est bien celle de 'main'.
-  checkmate: 'rgba(220, 38, 38, 0.65)', // Choix de 'main'
-  stalemate: 'rgba(249, 115, 22, 0.55)', // Choix de 'main'
-  dot: 'rgba(15, 23, 42, 0.45)',
-  arrow: 'rgba(236, 72, 153, 0.95)',
-  squareNameColor: '#e0f2fe',
->>>>>>> 4f07fb63
 };
 
 const sandTheme = registerTheme('sand', sandThemeDefinition);
