# API Documentation

## Core Classes

### NeoChessBoard

The main chess board class that handles rendering, interaction, and game state.

#### Constructor

```typescript
constructor(root: HTMLElement, options?: BoardOptions)
```

**Parameters:**

- `root: HTMLElement` - The container element that will host the rendered board layers
- `options?: BoardOptions` - Optional board configuration

#### Methods

##### `loadPosition(fen: string, immediate?: boolean): void`

Load a chess position from FEN notation.

**Parameters:**

- `fen: string` - Valid FEN string representing the position
- `immediate?: boolean` - Set to `false` to animate the transition instead of snapping instantly (defaults to `true`)

**Example:**

```typescript
board.loadPosition('rnbqkbnr/pppppppp/8/8/8/8/PPPPPPPP/RNBQKBNR w KQkq - 0 1');
```

##### `loadFEN(fen: string, immediate?: boolean): void`

Alias for `loadPosition` that mirrors popular chessboard APIs. Accepts the same parameters and clears interaction state by default.

**Parameters:**

- `fen: string` - Valid FEN string representing the position
- `immediate?: boolean` - Optional flag forwarded to `loadPosition`

##### `submitMove(notation: string): boolean`

Play a move using SAN (`"Nf3"`, `"exd5"`) or coordinate (`"e2e4"`) notation. The move is validated by the underlying rules
adapter.

**Parameters:**

- `notation: string` - Move string in SAN or coordinate notation

**Returns:**

- `boolean` - `true` if the move was executed, `false` if it was rejected

**Example:**

```typescript
board.submitMove('e4');
board.submitMove('Nf3');
```

##### `attemptMove(from: Square, to: Square, options?: { promotion?: PromotionPiece }): boolean`

Attempt to move a piece directly between two squares. Optionally provide a promotion piece when moving a pawn to the back rank.

**Parameters:**

- `from: Square` - Source square (e.g., 'e2')
- `to: Square` - Destination square (e.g., 'e4')
- `options?: { promotion?: PromotionPiece }` - Optional promotion configuration

**Returns:**

- `boolean` - `true` if the move was successful, `false` otherwise

**Example:**

```typescript
board.attemptMove('e7', 'e8', { promotion: 'q' });
```

##### `getPieceSquares(piece: Piece): Square[]`

Retrieve the list of squares containing a specific piece.

**Parameters:**

- `piece: Piece` - FEN-style piece symbol (`K`, `Q`, `R`, `B`, `N`, `P` for white, lowercase for black)

**Returns:**

- `Square[]` - Squares sorted from `a1` upward for deterministic inspection

##### `setTheme(theme: ThemeName | Theme): void`

Change the visual theme of the board.

**Parameters:**

- `theme: ThemeName | Theme` - Theme name or custom theme object

##### `setOrientation(orientation: 'white' | 'black'): void`

Flip the board orientation.

**Parameters:**

- `orientation: 'white' | 'black'` - Which color should be at the bottom

##### `setAutoFlip(autoFlip: boolean): void`

Enable or disable automatic board flipping based on the side to move.

**Parameters:**

- `autoFlip: boolean` - `true` to follow the active player, `false` to keep the current orientation

##### `setSoundEnabled(enabled: boolean): void`

Toggle move sounds without recreating the board instance.

**Parameters:**

- `enabled: boolean` - `true` to preload and play move sounds, `false` to release audio resources

##### `setSoundUrls(soundUrls: BoardOptions['soundUrls']): void`

Swap the audio clips used for move sounds. When sounds are enabled the board reinitialises its audio elements immediately.

**Parameters:**

- `soundUrls: BoardOptions['soundUrls']` - Optional map with `white` and/or `black` entries that override the default clip

##### `getClockState(): ClockState | null`

Return the current clock snapshot or `null` when no `clock` configuration has been provided.

##### `setClockConfig(clock?: ClockConfig): void`

Initialise or update the game clock. Passing `undefined` removes the active clock configuration.

##### `updateClockState(update: ClockStateUpdate): ClockState | null`

Apply a partial state update (for example decrementing the active side or toggling the running flag). The method returns the
normalised `ClockState` or `null` when the board is not clock-enabled.

##### `setClockCallbacks(callbacks?: ClockCallbacks | null): void`

Update the callback hooks fired alongside the `clockChange`, `clockStart`, `clockPause`, and `clockFlag` bus events without
reinitialising the timer values.

##### `setSoundEventUrls(soundEventUrls: BoardOptions['soundEventUrls']): void`

Update the per-event audio configuration (move, capture, check, checkmate). Individual entries may be a single clip or a per-color map. Missing events automatically fall back to the move configuration and then to the legacy sound options.

**Parameters:**

- `soundEventUrls: BoardOptions['soundEventUrls']` - Optional map of event names to clip URLs or `{ white, black }` overrides

##### `configure(configuration: BoardConfiguration): void`

Update the board's runtime configuration without recreating the instance. You can tweak drag sensitivity, animation easing, or promotion behaviour (including inline UI and auto-queen) even while a promotion request is pending.

**Parameters:**

- `configuration: BoardConfiguration` - Partial configuration object. Supports `drag`, `animation`, and `promotion` keys.

##### `setBoardStyle(style?: InlineStyle): void`

Apply inline CSS to the board wrapper. Passing `undefined` clears previously assigned keys while leaving other styles untouched.

**Parameters:**

- `style?: InlineStyle` - CSS properties expressed as camelCase keys or CSS custom property names

##### `reset(immediate?: boolean): void`

Reset the board to the initial chess position.

**Parameters:**

- `immediate?: boolean` - Set to `false` to animate the reset instead of snapping instantly (defaults to `true`)

##### `exportPGN(options?: { includeHeaders?: boolean; includeComments?: boolean }): string`

Export the current game in PGN format with optional control over headers and in-line comments.

**Parameters:**

- `options?: { includeHeaders?: boolean; includeComments?: boolean }`
  - `includeHeaders` (default `true`) – Pass `false` to omit the metadata header section
  - `includeComments` (default `true`) – Pass `false` to strip `{...}` move comments from the output

**Returns:**

- `string` - PGN representation of the game

##### `destroy(): void`

Clean up event listeners and resources.

##### `previewPromotionPiece(piece: 'q' | 'r' | 'b' | 'n' | null): void`

Display a ghosted promotion piece on the target square while a promotion request is pending. Pass `null` to return to the
default highlight.

##### `isPromotionPending(): boolean`

Returns `true` while the board is waiting for a promotion choice.

##### `getPendingPromotion(): { from: Square; to: Square; color: 'w' | 'b'; mode: 'move' | 'premove' } | null`

Inspect the currently pending promotion request, if any.

##### `isDraw(): boolean`

Returns `true` if the underlying rules adapter reports a drawn position.

##### `isInsufficientMaterial(): boolean`

Returns `true` when the game cannot be won due to insufficient mating material.

##### `isThreefoldRepetition(): boolean`

Returns `true` when the current position has occurred at least three times.

##### `convertMoveNotation(notation: string, from: 'san' | 'uci' | 'coord', to: 'san' | 'uci' | 'coord'): string | null`

Translate a move between SAN, UCI, and coordinate styles using the current board position for context.

**Parameters:**

- `notation: string` - Source notation string
- `from: 'san' | 'uci' | 'coord'` - The notation of the input
- `to: 'san' | 'uci' | 'coord'` - Desired output notation

**Returns:**

- `string | null` - Converted notation, or `null` when parsing fails or the move is illegal in the current position

**Related helpers:**

- `sanToUci(san: string): string | null`
- `sanToCoordinates(san: string): string | null`
- `uciToSan(uci: string): string | null`
- `uciToCoordinates(uci: string): string | null`
- `coordinatesToSan(coord: string): string | null`
- `coordinatesToUci(coord: string): string | null`

## Utility Functions

The core utilities provide helpers for working with FEN strings and incremental board updates.

### `fenStringToPositionObject(fen: string, options?: FenStringToPositionObjectOptions): PositionDataType`

Convert a FEN string into a plain object keyed by algebraic square names. Each entry contains the corresponding `pieceType`,
allowing consumers to inspect or diff a position without parsing the FEN manually.

**Example:**

```typescript
import { fenStringToPositionObject, START_FEN } from 'neo-chess-board';

const position = fenStringToPositionObject(START_FEN);
// position.e2 => { pieceType: 'P' }
```

### `getPositionUpdates(previous: string | PositionDataType, next: string | PositionDataType, options?: GetPositionUpdatesOptions): PositionUpdateResult`

Compute the differences between two positions, returning the squares that were removed and the set of updated squares with
their new `pieceType`. The helper accepts both FEN strings and already-parsed position objects. When the board orientation
changes (for example, flipping from white to black), every occupied square is marked for re-rendering so DOM overlays can be
correctly repositioned.

**Example:**

```typescript
import { getPositionUpdates } from 'neo-chess-board';

const { added, removed } = getPositionUpdates('8/8/8/4P3/8/8/8/8 w - - 0 1', '8/8/8/8/4P3/8/8/8 b - - 0 1');
// removed => ['e4']
// added   => { e5: { pieceType: 'P' } }
```

`PositionDataType`, `PieceDataType`, `PieceCanDragHandlerArgs`, and related interfaces are exported alongside these helpers
so extensions and integrations can share a consistent shape when reacting to position updates or drag/drop lifecycle events.

#### Events

The board emits events through the EventBus system:

- `move` – Fired every time a legal move is executed. The payload contains the `from` and `to` squares as well as the resulting FEN string.
- `illegal` – Triggered when a move attempt is rejected. The payload exposes the attempted squares together with a `reason` string.
- `update` – Emitted whenever the board state changes (for example after a move, a FEN load, or a rewind) with the latest FEN.
- `promotion` – Fired with a `PromotionRequest` whenever a pawn reaches the back rank and the board needs a promotion choice.

### EventBus

Event handling system for the chess board.

#### Methods

##### `on(event: string, callback: Function): void`

Subscribe to an event.

**Parameters:**

- `event: string` - Event name
- `callback: Function` - Event handler function

##### `off(event: string, callback: Function): void`

Unsubscribe from an event.

##### `emit(event: string, ...args: any[]): void`

Emit an event with optional arguments.

### LightRules

Chess rules validation engine.

#### Constructor

```typescript
constructor(initialFen?: string)
```

#### Methods

##### `isValidMove(from: Square, to: Square): boolean`

Check if a move is valid according to chess rules.

##### `makeMove(from: Square, to: Square): Move | null`

Make a move and return move details or null if invalid.

##### `isInCheck(color: Color): boolean`

Check if the specified color's king is in check.

##### `isCheckmate(color: Color): boolean`

Check if the specified color is in checkmate.

##### `isStalemate(color: Color): boolean`

Check if the specified color is in stalemate.

##### `getFen(): string`

Get the current position as FEN string.

##### `loadFen(fen: string): void`

Load a position from FEN string.

### PgnAnnotationParser

Parses and generates PGN annotations, including visual elements like arrows and circles.

#### Static Methods

##### `static hasVisualAnnotations(comment: string): boolean`

Checks if a comment string contains visual annotations.

##### `static parseComment(comment: string): ParsedAnnotations`

Parses a PGN comment to extract arrows, highlights, and text.

##### `static toDrawingObjects(parsed: ParsedAnnotations): { arrows: Arrow[]; highlights: SquareHighlight[]; }`

Converts parsed annotations into drawing objects for rendering.

##### `static stripAnnotations(comment: string): string`

Removes visual annotations from a comment, leaving only the text.

##### `static fromDrawingObjects(arrows: Arrow[], highlights: SquareHighlight[]): string`

Creates an annotation string from drawing objects.

##### `static colorToHex(colorCode: string): string`

Converts a single-character color code (e.g., 'R', 'G') to a hex color string.

##### `static hexToColor(hex: string): string`

Converts a hex color string back to a single-character color code.

##### `static isValidSquare(square: string): square is Square`

Validates if a string is a valid chess square notation.

### PgnNotation

Manages PGN game data, including metadata, moves, and visual annotations.

#### Constructor

```typescript
constructor(rulesAdapter?: RulesAdapter)
```

**Parameters:**

- `rulesAdapter?: RulesAdapter` - Optional rules adapter for move validation and PGN import.

#### Methods

##### `setMetadata(metadata: Partial<PgnMetadata>): void`

Sets or updates the PGN game metadata (headers).

##### `addMove(moveNumber: number, whiteMove?: string, blackMove?: string, whiteComment?: string, blackComment?: string): void`

Adds a move to the game record, optionally with comments.

##### `setResult(result: string): void`

Sets the final result of the game.

##### `importFromChessJs(chess: any): void`

Imports moves and game state from a `chess.js` instance.

##### `toPgn(includeHeaders: boolean = true): string`

Generates the PGN string without visual annotations.

##### `toPgnWithAnnotations(): string`

Generates the PGN string including visual annotations embedded in comments.

##### `downloadPgn(filename: string = 'game.pgn'): void`

Downloads the PGN as a file (browser-only).

##### `addMoveAnnotations(moveNumber: number, isWhite: boolean, annotations: PgnMoveAnnotations): void`

Adds visual annotations (arrows, circles, text) to a specific move.

##### `loadPgnWithAnnotations(pgnString: string): void`

Loads a PGN string, parsing embedded visual annotations.

##### `getMoveAnnotations(moveNumber: number, isWhite: boolean): PgnMoveAnnotations | undefined`

Retrieves visual annotations for a specific move.

##### `getMovesWithAnnotations(): PgnMove[]`

Retrieves all moves with their associated annotations.

##### `clear(): void`

Clears all moves and resets the game state.

##### `getMoveCount(): number`

Returns the total number of moves recorded.

##### `getResult(): string`

Returns the current game result.

### ChessJsRules

Adapter for `chess.js` providing comprehensive chess rule validation and PGN integration.

#### Constructor

```typescript
constructor(fen?: string)
```

**Parameters:**

- `fen?: string` - Optional initial FEN string to load.

#### Methods

##### `getChessInstance(): Chess`

Returns the underlying `chess.js` instance.

##### `getFEN(): string`

Gets the current position in FEN format.

##### `setFEN(fen: string): void`

Sets the current position using a FEN string.

##### `move(moveData: { from: string; to: string; promotion?: string }): { ok: boolean; reason?: string }`

Attempts to make a move and returns its success status.

##### `movesFrom(square: string): Move[]`

Gets all legal moves from a specified square.

##### `getAllMoves(): Move[]`

Gets all legal moves for the current position.

##### `isLegalMove(from: string, to: string, promotion?: string): boolean`

Checks if a specific move is legal.

##### `inCheck(): boolean`

Checks if the current player's king is in check.

##### `isCheckmate(): boolean`

Checks if the current player is in checkmate.

##### `isStalemate(): boolean`

Checks if the current player is in stalemate.

##### `isDraw(): boolean`

Checks if the current position is a draw for any reason supported by the rules engine.

##### `isInsufficientMaterial(): boolean`

Checks if the game is drawn due to insufficient mating material.

##### `isThreefoldRepetition(): boolean`

Checks if the current position has occurred three times (threefold repetition).

##### `isGameOver(): boolean`

Checks if the game is over (checkmate, stalemate, draw).

##### `getGameResult(): '1-0' | '0-1' | '1/2-1/2' | '*'`

Gets the result of the game.

##### `turn(): 'w' | 'b'`

Gets the color of the player whose turn it is.

##### `get(square: string): { type: string; color: string } | null`

Gets the piece on a specified square.

##### `undo(): boolean`

Undoes the last move.

##### `history(): string[]`

Gets the history of moves in SAN format.

##### `getHistory(): any[]`

Gets the detailed history of moves.

##### `reset(): void`

Resets the board to the initial position.

##### `getCheckSquares(): string[]`

Gets the squares where the king is in check.

##### `canCastle(side: 'k' | 'q', color?: 'w' | 'b'): boolean`

Checks if castling is possible for a given side and color.

##### `moveNumber(): number`

Returns the current move number.

##### `clone(): ChessJsRules`

Creates a clone of the current `ChessJsRules` instance.

##### `static isValidFEN(fen: string): boolean`

Statically validates a FEN string.

##### `getLastMove(): any | null`

Gets information about the last move played.

##### `generateFEN(): string`

Generates the FEN string for the current position.

##### `setPgnMetadata(metadata: Partial<PgnMetadata>): void`

Sets the PGN metadata for the current game.

##### `toPgn(includeHeaders: boolean = true): string`

Exports the current game as a PGN string.

##### `downloadPgn(filename?: string): void`

Downloads the current game as a PGN file.

##### `getPgnNotation(): PgnNotation`

Gets the underlying `PgnNotation` instance for advanced PGN manipulation.

##### `loadPgn(pgn: string): boolean`

Loads a game from a PGN string.

##### `getLastMoveNotation(): string | null`

Gets the PGN notation of the last move played.

##### `getPgnMoves(): string[]`

Gets the history of moves in PGN notation.

### FlatSprites

Handles piece sprite rendering.

#### Constructor

```typescript
constructor(canvas: HTMLCanvasElement | OffscreenCanvas, theme: Theme)
```

#### Methods

##### `drawPiece(ctx: CanvasRenderingContext2D, piece: Piece, x: number, y: number, size: number): void`

Draw a piece at the specified position.

##### `updateTheme(theme: Theme): void`

Update the sprite theme.

## React Component

### NeoChessBoard (React)

React wrapper component for the core chess board.

#### Props

```typescript
interface NeoChessProps extends Omit<BoardOptions, 'fen' | 'rulesAdapter'> {
  fen?: string;
  className?: string;
  style?: React.CSSProperties;
  onMove?: (event: { from: Square; to: Square; fen: string }) => void;
  onIllegal?: (event: { from: Square; to: Square; reason: string }) => void;
  onUpdate?: (event: { fen: string }) => void;
  onClockChange?: (state: ClockState) => void;
  onClockStart?: (state: ClockState) => void;
  onClockPause?: (state: ClockState) => void;
  onClockFlag?: (event: BoardEventMap['clockFlag']) => void;
}
```

The component accepts every interactive option defined on [`BoardOptions`](#boardoptions) — such as `interactive`, `theme`, `allowPremoves`, `showHighlights`, `showArrows`, `soundEnabled`, `clock`, or `autoFlip` — in addition to the props above. Use a [`ref`](https://react.dev/reference/react/forwardRef) to access the imperative helpers exposed through `NeoChessRef` (`getBoard`, `addArrow`, `startClock`, `setClockTime`, `clearHighlights`, ...).

#### Usage

```typescript path=null start=null
import React, { useMemo, useRef, useState } from 'react';
import { NeoChessBoard, type NeoChessRef } from '@magicolala/neo-chess-board/react';
import { ChessJsRules, START_FEN } from '@magicolala/neo-chess-board';

const INITIAL_FEN = START_FEN; // 'rnbqkbnr/pppppppp/8/8/8/8/PPPPPPPP/RNBQKBNR w KQkq - 0 1'

function App() {
  const [fen, setFen] = useState(INITIAL_FEN);
  const [status, setStatus] = useState<'playing' | 'check' | 'checkmate' | 'stalemate'>('playing');
  const boardRef = useRef<NeoChessRef>(null);
  const chessRules = useMemo(() => new ChessJsRules(INITIAL_FEN), []);

  const syncStatus = (nextFen: string) => {
    chessRules.setFEN(nextFen);
    if (chessRules.isCheckmate()) {
      setStatus('checkmate');
    } else if (chessRules.isStalemate()) {
      setStatus('stalemate');
    } else if (chessRules.inCheck()) {
      setStatus('check');
    } else {
      setStatus('playing');
    }
  };

  return (
    <NeoChessBoard
      ref={boardRef}
      fen={fen}
      theme="neo"
      interactive
      allowPremoves
      showCoordinates
      onMove={(event) => {
        setFen(event.fen);
        syncStatus(event.fen);
      }}
      onIllegal={(event) => {
        console.warn('Illegal move', event.reason);
      }}
      onUpdate={(event) => {
        setFen(event.fen);
        syncStatus(event.fen);
      }}
    />
  );
}
```

When the clock option is enabled the board also emits `clockChange`, `clockStart`, `clockPause`, and `clockFlag` events. Combine the chessboard with `ChessJsRules` (or another rules adapter) if you need richer game-state insights such as detecting checks or stalemates.

## Type Definitions

### BoardOptions

```typescript
interface BoardOptions {
  size?: number;
  orientation?: 'white' | 'black';
  boardOrientation?: 'white' | 'black';
  chessboardRows?: number;
  chessboardColumns?: number;
  interactive?: boolean;
  theme?: ThemeName | Theme;
  pieceSet?: PieceSet;
  showCoordinates?: boolean;
  animation?: { duration?: number; easing?: AnimationEasing };
  animationDurationInMs?: number;
  animationEasing?: AnimationEasing;
  animationMs?: number;
  showAnimations?: boolean;
  highlightLegal?: boolean;
  fen?: string;
  position?: string;
  rulesAdapter?: RulesAdapter;
  clock?: ClockConfig;
  allowAutoScroll?: boolean;
  allowDragging?: boolean;
  allowDragOffBoard?: boolean;
  allowDrawingArrows?: boolean;
  arrows?: Arrow[];
  arrowOptions?: { color?: string; width?: number; opacity?: number };
  onArrowsChange?: (arrows: Arrow[]) => void;
  clearArrowsOnClick?: boolean;
  canDragPiece?: (params: { square: Square; piece: string; board: NeoChessBoard }) => boolean;
  dragActivationDistance?: number;
  allowPremoves?: boolean;
  showArrows?: boolean;
  showHighlights?: boolean;
  rightClickHighlights?: boolean;
  maxArrows?: number;
  maxHighlights?: number;
  soundEnabled?: boolean;
  showSquareNames?: boolean;
  autoFlip?: boolean;
  soundUrl?: string;
  soundUrls?: Partial<Record<'white' | 'black', string>>;
  soundEventUrls?: Partial<
    Record<'move' | 'capture' | 'check' | 'checkmate', string | Partial<Record<'white' | 'black', string>>>
  >;
  onPromotionRequired?: (request: PromotionRequest) => void;
  promotion?: { autoQueen?: boolean; ui?: 'dialog' | 'inline' };
}
```

> **Tip:** Use the `animation` object to configure move animations. `AnimationEasing` accepts the built-in names (`'linear'`, `'ease'`, `'ease-in'`, `'ease-out'`, `'ease-in-out'`) or a custom function that receives progress from 0 to 1.

> **Note:** When `showSquareNames` is enabled, the file letters and rank numbers remain on the bottom and left edges even when the board flips orientation, mirroring the behaviour of chess.com.

<<<<<<< HEAD
### BoardConfiguration

```typescript
interface BoardConfiguration {
  drag?: {
    threshold?: number;
    snap?: boolean;
    ghost?: boolean;
    ghostOpacity?: number;
    cancelOnEsc?: boolean;
  };
  animation?: {
    durationMs?: number;
    easing?: AnimationEasing;
  };
  promotion?: {
    autoQueen?: boolean;
    ui?: 'dialog' | 'inline';
  };
=======
### ClockConfig

```typescript
interface ClockConfig {
  initial?: number | Partial<Record<Color, number>>;
  increment?: number | Partial<Record<Color, number>>;
  sides?: Partial<Record<Color, { initial?: number; increment?: number; remaining?: number }>>;
  active?: Color | null;
  paused?: boolean;
  callbacks?: ClockCallbacks;
}

interface ClockCallbacks {
  onClockStart?(state: ClockState): void;
  onClockPause?(state: ClockState): void;
  onClockChange?(state: ClockState): void;
  onFlag?(payload: { color: Color; state: ClockState }): void;
}

interface ClockState {
  white: { initial: number; increment: number; remaining: number; isFlagged: boolean };
  black: { initial: number; increment: number; remaining: number; isFlagged: boolean };
  active: Color | null;
  isPaused: boolean;
  isRunning: boolean;
  lastUpdatedAt: number | null;
}

interface ClockStateUpdate {
  active?: Color | null;
  paused?: boolean;
  running?: boolean;
  timestamp?: number | null;
  white?: Partial<ClockState['white']>;
  black?: Partial<ClockState['black']>;
>>>>>>> 79a4f66c
}
```

### Theme

```typescript
interface Theme {
  light: string;
  dark: string;
  boardBorder: string;
  whitePiece: string;
  blackPiece: string;
  pieceShadow: string;
  pieceStroke?: string;
  pieceHighlight?: string;
  moveFrom: string;
  moveTo: string;
  lastMove: string;
  premove: string;
  check?: string;
  checkmate?: string;
  stalemate?: string;
  dot: string;
  arrow: string;
  squareNameColor: string;
}
```

### Move

```typescript
interface Move {
  from: Square;
  to: Square;
  piece: Piece;
  captured?: Piece;
  promotion?: PieceType;
  castling?: 'kingside' | 'queenside';
  enPassant?: boolean;
  ep?: boolean;
  check?: boolean;
  checkmate?: boolean;
  stalemate?: boolean;
}
```

### PromotionRequest

```typescript
interface PromotionRequest {
  from: Square;
  to: Square;
  color: 'w' | 'b';
  mode: 'move' | 'premove';
  choices: Array<'q' | 'r' | 'b' | 'n'>;
  resolve(choice: 'q' | 'r' | 'b' | 'n'): void;
  cancel(): void;
}
```

### Piece

```typescript
interface Piece {
  type: PieceType;
  color: Color;
}

type PieceType = 'pawn' | 'rook' | 'knight' | 'bishop' | 'queen' | 'king';
type Color = 'white' | 'black';
```

### Square

```typescript
type Square = 'a1' | 'a2' | ... | 'h8'; // All 64 chess squares
```

### PGNHeaders

```typescript
interface PGNHeaders {
  Event?: string;
  Site?: string;
  Date?: string;
  Round?: string;
  White?: string;
  Black?: string;
  Result?: string;
  [key: string]: string | undefined;
}
```

### PgnMetadata

```typescript
interface PgnMetadata {
  Event?: string;
  Site?: string;
  Date?: string;
  Round?: string;
  White?: string;
  Black?: string;
  Result?: string;
  WhiteElo?: string;
  BlackElo?: string;
  TimeControl?: string;
  ECO?: string;
  Opening?: string;
  Variation?: string;
  Annotator?: string;
  FEN?: string;
  SetUp?: string;
  [key: string]: string | undefined;
}
```

### PgnMove

```typescript
interface PgnMove {
  moveNumber: number;
  white?: string;
  black?: string;
  whiteComment?: string;
  blackComment?: string;
  whiteAnnotations: PgnMoveAnnotations;
  blackAnnotations: PgnMoveAnnotations;
}
```

### PgnMoveAnnotations

```typescript
interface PgnMoveAnnotations {
  arrows: Arrow[];
  circles: SquareHighlight[];
  textComment: string;
}
```

### ParsedAnnotations

```typescript
interface ParsedAnnotations {
  arrows: Arrow[];
  highlights: Array<SquareHighlight & { color: string }>;
  textComment: string;
}
```

### Arrow

```typescript
interface Arrow {
  from: Square;
  to: Square;
  color: string;
}
```

### SquareHighlight

```typescript
interface SquareHighlight {
  square: Square;
  type: 'circle' | 'square';
  color: string;
}
```

## Utilities

### Chess Utilities

#### `parseSquare(square: string): [number, number] | null`

Convert algebraic notation to file/rank coordinates.

#### `squareToCoords(square: Square): [number, number]`

Convert square to board coordinates.

#### `coordsToSquare(file: number, rank: number): Square`

Convert coordinates to square notation.

#### `isValidSquare(square: string): boolean`

Validate if a string represents a valid chess square.

#### `oppositeColor(color: Color): Color`

Get the opposite color.

## Built-in Themes

### Available Themes

- **`classic`** – Neutral palette ideal for most UIs
- **`midnight`** – Dark theme with vivid highlights

### Using Themes

```typescript path=null start=null
import { registerTheme, THEMES } from '@magicolala/neo-chess-board';

// Use a built-in preset by name
board.setTheme('classic');

// Register a reusable custom preset
registerTheme('sunset', {
  ...THEMES.midnight,
  moveFrom: 'rgba(255, 200, 87, 0.55)',
  moveTo: 'rgba(244, 114, 182, 0.45)',
});

board.setTheme('sunset');

// Apply an inline theme object directly
board.applyTheme({
  ...THEMES.classic,
  arrow: 'rgba(34, 197, 94, 0.9)',
});
```

#### `registerTheme(name: string, theme: Theme): Theme`

Add a custom preset to the global `THEMES` map. The function normalizes the theme and returns the stored copy.

- `name: string` – Unique identifier for the theme.
- `theme: Theme` – Theme definition to store.

#### `resolveTheme(theme: ThemeName | Theme): Theme`

Convert a theme name or object into the normalized structure used internally. Useful when you want to inspect or serialize a theme without registering it permanently.

## Error Handling

### Common Errors

#### `InvalidMoveError`

Thrown when attempting to make an invalid move.

#### `InvalidFenError`

Thrown when loading an invalid FEN string.

#### `InvalidSquareError`

Thrown when referencing a non-existent square.

### Error Handling Examples

```typescript path=null start=null
try {
  board.makeMove('e2', 'e5'); // Invalid move
} catch (error) {
  if (error instanceof InvalidMoveError) {
    console.log('Invalid move:', error.message);
  }
}

try {
  board.loadPosition('invalid fen');
} catch (error) {
  console.log('Invalid FEN:', error.message);
}
```

## Performance Considerations

### Canvas Optimization

- Use `OffscreenCanvas` when available for better performance
- Minimize redraws by only updating changed areas
- Use efficient sprite rendering for pieces

### Memory Management

- Call `destroy()` method when removing board instances
- Remove event listeners properly
- Clean up canvas contexts

## Browser Compatibility

### Minimum Requirements

- Modern browsers with Canvas API support
- ES2015+ JavaScript support
- For React: React 18+

### Feature Support

- **Canvas API**: Required for basic functionality
- **OffscreenCanvas**: Optional, used for performance optimization
- **ResizeObserver**: Optional, used for responsive sizing

## Examples

See the `examples/` directory and the demo application for comprehensive usage examples.

## Migration Guide

### From Version 0.0.x to 0.1.0

- No breaking changes in this initial release
- All APIs are stable for the 0.1.x series

---

For more detailed examples and guides, see the main [README.md](https://github.com/magicolala/Neo-Chess-Board-Ts-Library/blob/main/README.md) and the [examples documentation](examples.md).<|MERGE_RESOLUTION|>--- conflicted
+++ resolved
@@ -784,7 +784,6 @@
 
 > **Note:** When `showSquareNames` is enabled, the file letters and rank numbers remain on the bottom and left edges even when the board flips orientation, mirroring the behaviour of chess.com.
 
-<<<<<<< HEAD
 ### BoardConfiguration
 
 ```typescript
@@ -804,7 +803,6 @@
     autoQueen?: boolean;
     ui?: 'dialog' | 'inline';
   };
-=======
 ### ClockConfig
 
 ```typescript
@@ -840,7 +838,6 @@
   timestamp?: number | null;
   white?: Partial<ClockState['white']>;
   black?: Partial<ClockState['black']>;
->>>>>>> 79a4f66c
 }
 ```
 
