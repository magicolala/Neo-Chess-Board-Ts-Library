--- conflicted
+++ resolved
@@ -79,90 +79,12 @@
   cancel: () => void;
 }
 
-<<<<<<< HEAD
 /**
  * Runtime configuration that controls how pawn promotions are handled.
  */
 export interface PromotionOptions {
   autoQueen?: boolean;
   ui?: 'dialog' | 'inline';
-=======
-export interface PromotionOptions {
-  autoQueen?: boolean;
-  ui?: 'dialog' | 'inline';
-export interface ClockCallbacks {
-  onClockStart?: (state: ClockState) => void;
-  onClockPause?: (state: ClockState) => void;
-  onClockChange?: (state: ClockState) => void;
-  onFlag?: (payload: { color: Color; state: ClockState }) => void;
-}
-
-export interface ClockSideConfig {
-  /**
-   * Initial time in milliseconds for the side.
-   */
-  initial?: number;
-  /**
-   * Increment in milliseconds to add after each completed move.
-   */
-  increment?: number;
-  /**
-   * Override of the remaining time. Defaults to the initial value.
-   */
-  remaining?: number;
-}
-
-export interface ClockConfig {
-  /**
-   * Global initial time in milliseconds for both players or per-side overrides.
-   */
-  initial?: number | Partial<Record<Color, number>>;
-  /**
-   * Increment in milliseconds applied after each move (global or per-side).
-   */
-  increment?: number | Partial<Record<Color, number>>;
-  /**
-   * Explicit configuration overrides for each side.
-   */
-  sides?: Partial<Record<Color, ClockSideConfig>>;
-  /**
-   * Color whose clock is currently running. Defaults to the FEN turn.
-   */
-  active?: Color | null;
-  /**
-   * Whether the clock should start in a paused state.
-   */
-  paused?: boolean;
-  /**
-   * Callback hooks triggered when the board updates the clock state.
-   */
-  callbacks?: ClockCallbacks;
-}
-
-export interface ClockSideState {
-  initial: number;
-  increment: number;
-  remaining: number;
-  isFlagged: boolean;
-}
-
-export interface ClockState {
-  white: ClockSideState;
-  black: ClockSideState;
-  active: Color | null;
-  isPaused: boolean;
-  isRunning: boolean;
-  lastUpdatedAt: number | null;
-}
-
-export interface ClockStateUpdate {
-  active?: Color | null;
-  paused?: boolean;
-  running?: boolean;
-  white?: Partial<ClockSideState>;
-  black?: Partial<ClockSideState>;
-  timestamp?: number | null;
->>>>>>> 8b03281c
 }
 
 // New types for advanced features
@@ -542,8 +464,6 @@
   squareRenderer?: SquareRenderer;
   pieces?: PieceRendererMap;
   promotion?: PromotionOptions;
-<<<<<<< HEAD
-=======
   clock?: ClockConfig;
 }
 
@@ -576,7 +496,6 @@
   isMulti(): boolean;
   setMulti(enabled: boolean): void;
   config(): BoardPremoveControllerConfig;
->>>>>>> 8b03281c
 }
 
 export interface ExtensionContext<TOptions = unknown> {
