--- conflicted
+++ resolved
@@ -259,15 +259,12 @@
   illegal: { from: Square; to: Square; reason: string };
   update: { fen: string };
   promotion: PromotionRequest;
-<<<<<<< HEAD
   premoveApplied: PremoveAppliedEvent;
   premoveInvalidated: PremoveInvalidatedEvent;
-=======
   clockChange: ClockState;
   clockStart: ClockState;
   clockPause: ClockState;
   clockFlag: { color: Color; state: ClockState };
->>>>>>> 4f07fb63
   squareClick: SquarePointerEventPayload;
   squareMouseDown: SquarePointerEventPayload;
   squareMouseUp: SquarePointerEventPayload;
