import type { ThemeName } from './themes';
import type { NeoChessBoard } from './NeoChessBoard';
import type { EventBus } from './EventBus';
import type { PgnNotation } from './PgnNotation';

export type Square = `${string}${number}`;
export type Color = 'w' | 'b';
export type Piece = 'K' | 'Q' | 'R' | 'B' | 'N' | 'P' | 'k' | 'q' | 'r' | 'b' | 'n' | 'p';
export type BoardOrientation = 'white' | 'black';

export interface SquareDataType {
  square: Square;
  fileLabel: string;
  rankLabel: string;
  fileIndex: number;
  rankIndex: number;
  columnIndex: number;
  rowIndex: number;
}

export type SquareMatrix = SquareDataType[][];

export interface PieceDataType {
  pieceType: Piece;
}

export interface DraggingPieceDataType extends PieceDataType {
  sourceSquare: Square;
  targetSquare: Square | null;
  pointerPosition: { x: number; y: number } | null;
}

export type PositionDataType = Partial<Record<Square, PieceDataType>>;

export interface PieceHandlerArgsBase {
  board: NeoChessBoard;
  position: PositionDataType;
  orientation: BoardOrientation;
}

export interface PieceCanDragHandlerArgs extends PieceHandlerArgsBase {
  square: Square;
  piece: PieceDataType;
}

export interface PieceDragHandlerArgs extends PieceHandlerArgsBase {
  sourceSquare: Square;
  targetSquare: Square | null;
  piece: DraggingPieceDataType;
}

export interface PieceDropHandlerArgs extends PieceDragHandlerArgs {
  newPosition: PositionDataType;
  previousPosition: PositionDataType;
}

export interface Move {
  from: Square;
  to: Square;
  promotion?: 'q' | 'r' | 'b' | 'n';
  captured?: string | null;
  san?: string;
  ep?: boolean;
}

export type PromotionPiece = Required<Move>['promotion'];

export type PromotionMode = 'move' | 'premove';

export type MoveNotation = 'san' | 'uci' | 'coord';

export interface PromotionRequest {
  from: Square;
  to: Square;
  color: Color;
  mode: PromotionMode;
  choices: PromotionPiece[];
  resolve: (choice: PromotionPiece) => void;
  cancel: () => void;
}

<<<<<<< HEAD
export interface PromotionOptions {
  autoQueen?: boolean;
  ui?: 'dialog' | 'inline';
=======
export interface ClockCallbacks {
  onClockStart?: (state: ClockState) => void;
  onClockPause?: (state: ClockState) => void;
  onClockChange?: (state: ClockState) => void;
  onFlag?: (payload: { color: Color; state: ClockState }) => void;
}

export interface ClockSideConfig {
  /**
   * Initial time in milliseconds for the side.
   */
  initial?: number;
  /**
   * Increment in milliseconds to add after each completed move.
   */
  increment?: number;
  /**
   * Override of the remaining time. Defaults to the initial value.
   */
  remaining?: number;
}

export interface ClockConfig {
  /**
   * Global initial time in milliseconds for both players or per-side overrides.
   */
  initial?: number | Partial<Record<Color, number>>;
  /**
   * Increment in milliseconds applied after each move (global or per-side).
   */
  increment?: number | Partial<Record<Color, number>>;
  /**
   * Explicit configuration overrides for each side.
   */
  sides?: Partial<Record<Color, ClockSideConfig>>;
  /**
   * Color whose clock is currently running. Defaults to the FEN turn.
   */
  active?: Color | null;
  /**
   * Whether the clock should start in a paused state.
   */
  paused?: boolean;
  /**
   * Callback hooks triggered when the board updates the clock state.
   */
  callbacks?: ClockCallbacks;
}

export interface ClockSideState {
  initial: number;
  increment: number;
  remaining: number;
  isFlagged: boolean;
}

export interface ClockState {
  white: ClockSideState;
  black: ClockSideState;
  active: Color | null;
  isPaused: boolean;
  isRunning: boolean;
  lastUpdatedAt: number | null;
}

export interface ClockStateUpdate {
  active?: Color | null;
  paused?: boolean;
  running?: boolean;
  white?: Partial<ClockSideState>;
  black?: Partial<ClockSideState>;
  timestamp?: number | null;
>>>>>>> 79a4f66c
}

// New types for advanced features
export interface Arrow {
  from: Square;
  to: Square;
  color: string;
  width?: number;
  opacity?: number;
  knightMove?: boolean;
}

export interface ArrowStyleOptions {
  color?: string;
  width?: number;
  opacity?: number;
}

export type HighlightType = 'green' | 'red' | 'blue' | 'yellow' | 'orange' | 'purple' | 'circle';

export interface SquareHighlight {
  square: Square;
  type: HighlightType;
  color?: string;
  opacity?: number;
}

export interface Premove {
  from: Square;
  to: Square;
  promotion?: 'q' | 'r' | 'b' | 'n';
}

export interface DrawingState {
  arrows: Arrow[];
  highlights: SquareHighlight[];
  premove?: Premove;
  promotionPreview?: {
    square: Square;
    color: Color;
    piece?: PromotionPiece;
  };
  statusHighlight?: StatusHighlight | null;
}

export interface SquarePointerEventPayload {
  square: Square;
  piece: string | null;
  event: PointerEvent;
}

export interface SquareTransitionEventPayload extends SquarePointerEventPayload {
  relatedSquare: Square | null;
}

export interface PiecePointerEventPayload {
  square: Square;
  piece: string;
  event: PointerEvent;
}

export interface PieceDragEventPayload {
  from: Square;
  piece: string;
  over: Square | null;
  position: { x: number; y: number } | null;
  event: PointerEvent;
}

export interface PieceDropEventPayload {
  from: Square;
  piece: string;
  drop: Square | null;
  position: { x: number; y: number } | null;
  event: PointerEvent;
}

export type BoardSoundEventType = 'move' | 'capture' | 'check' | 'checkmate';
export type BoardSoundEventColor = 'white' | 'black';
export type BoardSoundEventUrl = string | Partial<Record<BoardSoundEventColor, string>>;
export type BoardSoundEventUrls = Partial<Record<BoardSoundEventType, BoardSoundEventUrl>>;

export interface BoardEventMap {
  move: { from: Square; to: Square; fen: string };
  illegal: { from: Square; to: Square; reason: string };
  update: { fen: string };
  promotion: PromotionRequest;
  clockChange: ClockState;
  clockStart: ClockState;
  clockPause: ClockState;
  clockFlag: { color: Color; state: ClockState };
  squareClick: SquarePointerEventPayload;
  squareMouseDown: SquarePointerEventPayload;
  squareMouseUp: SquarePointerEventPayload;
  squareRightClick: SquarePointerEventPayload;
  squareMouseOver: SquareTransitionEventPayload;
  squareMouseOut: SquareTransitionEventPayload;
  pieceClick: PiecePointerEventPayload;
  pieceDrag: PieceDragEventPayload;
  pieceDrop: PieceDropEventPayload;
  [event: string]: unknown;
}

export type VerboseHistoryEntry = { san: string } & Record<string, unknown>;

export interface ChessLike {
  history(options?: { verbose?: boolean }): string[] | VerboseHistoryEntry[];
  pgn?(): string;
  isDraw?(): boolean;
  isCheckmate(): boolean;
  isStalemate(): boolean;
  isThreefoldRepetition(): boolean;
  isInsufficientMaterial(): boolean;
  turn(): Color | string;
}

export type RulesMoveDetail = {
  from: Square;
  to: Square;
  san?: string;
} & Record<string, unknown>;

export interface RulesMoveResponse {
  ok: boolean;
  fen?: string;
  state?: unknown;
  move?: RulesMoveDetail;
  reason?: string;
}

export interface RulesAdapter {
  setFEN(fen: string): void;
  getFEN(): string;
  turn(): Color;
  movesFrom(square: Square): Move[];
  /**
   * Indicates whether the adapter supports SAN/LAN string move submissions.
   * Adapters should opt in explicitly to avoid accidental invocation with
   * unsupported argument shapes.
   */
  supportsSanMoves?: boolean;
  /**
   * Execute a move. When a string is provided it should be interpreted as SAN/LAN notation.
   */
  move(m: {
    from: Square;
    to: Square;
    promotion?: Move['promotion'];
  }): RulesMoveResponse | null | undefined;
  move(notation: string): RulesMoveResponse | null | undefined;
  undo(): boolean;
  isCheckmate?(): boolean;
  inCheck?(): boolean;
  isStalemate?(): boolean;
  isDraw(): boolean;
  isInsufficientMaterial(): boolean;
  isThreefoldRepetition(): boolean;
  reset?(): void;
  // Optional API if provided by chess.js
  getPGN?(): string; // chess.js exposes game.pgn(); we'll proxy it here
  header?: (h: Record<string, string>) => void; // chess.js header
  history?(): string[]; // Move history for annotation purposes
  toPgn?(includeHeaders?: boolean): string;
  loadPgn?(pgn: string): boolean;
  getPgnNotation?(): PgnNotation;
}

export interface Theme {
  light: string;
  dark: string;
  boardBorder: string;
  whitePiece: string;
  blackPiece: string;
  pieceShadow: string;
  pieceStroke?: string;
  pieceHighlight?: string;
  moveFrom: string;
  moveTo: string;
  moveHighlight: string;
  lastMove: string;
  premove: string;
  check?: string;
  checkmate?: string;
  stalemate?: string;
  dot: string;
  arrow: string;
  squareNameColor: string;
}

export type ThemeOverrides = Partial<Theme>;

export type StatusHighlightMode = 'squares' | 'board';

export interface StatusHighlight {
  mode: StatusHighlightMode;
  color: string;
  squares?: Square[];
  opacity?: number;
}

export type AnimationEasingName = 'linear' | 'ease' | 'ease-in' | 'ease-out' | 'ease-in-out';
export type AnimationEasing = AnimationEasingName | ((t: number) => number);

export interface BoardDragConfig {
  threshold?: number;
  snap?: boolean;
  ghost?: boolean;
  ghostOpacity?: number;
  cancelOnEsc?: boolean;
}

export interface BoardAnimationConfig {
  /**
   * Preferred animation duration in milliseconds.
   */
  duration?: number;
  /**
   * Legacy alias for {@link duration}.
   */
  durationMs?: number;
  easing?: AnimationEasing;
}

export interface BoardConfiguration {
  drag?: BoardDragConfig;
  animation?: BoardAnimationConfig;
  promotion?: PromotionOptions;
}

export type PieceSpriteImage =
  | HTMLImageElement
  | HTMLCanvasElement
  | HTMLVideoElement
  | ImageBitmap
  | OffscreenCanvas;

export type PieceSpriteSource = string | PieceSpriteImage;

export interface PieceSprite {
  image: PieceSpriteSource;
  scale?: number;
  offsetX?: number;
  offsetY?: number;
}

export type PieceSprites = Partial<Record<Piece, PieceSpriteSource | PieceSprite>>;

export interface PieceSet {
  pieces: PieceSprites;
  defaultScale?: number;
}

export type InlineStyle = Record<string, string | number>;

export type CanvasFill = string | CanvasGradient | CanvasPattern;

export interface SquareStyleOptions {
  fill?: CanvasFill;
  stroke?: CanvasFill;
  strokeWidth?: number;
}

export interface NotationStyleOptions {
  color?: string;
  fontFamily?: string;
  fontSize?: number | string;
  fontStyle?: string;
  fontWeight?: string | number;
  textTransform?: 'uppercase' | 'lowercase' | 'none';
  padding?: number;
  opacity?: number;
}

export interface SquareRendererParams {
  square: Square;
  isLight: boolean;
  element: HTMLDivElement;
  board: NeoChessBoard;
}

export type SquareRenderer = (params: SquareRendererParams) => void;

export interface PieceRendererParams {
  square: Square;
  piece: Piece;
  element: HTMLDivElement;
  board: NeoChessBoard;
}

export type PieceRenderer = (params: PieceRendererParams) => void;

export type PieceRendererMap = Partial<Record<Piece, PieceRenderer>>;

export interface BoardOptions {
  size?: number;
  orientation?: 'white' | 'black';
  boardOrientation?: 'white' | 'black';
  chessboardRows?: number;
  chessboardColumns?: number;
  interactive?: boolean;
  theme?: ThemeName | Theme;
  pieceSet?: PieceSet;
  showCoordinates?: boolean;
  animation?: BoardAnimationConfig;
  animationMs?: number;
  animationDurationInMs?: number;
  animationEasing?: AnimationEasing;
  showAnimations?: boolean;
  highlightLegal?: boolean;
  fen?: string;
  position?: string;
  rulesAdapter?: RulesAdapter;
  // Additional options
  allowAutoScroll?: boolean;
  allowDragging?: boolean;
  allowDragOffBoard?: boolean;
  canDragPiece?: (params: PieceCanDragHandlerArgs) => boolean;
  dragActivationDistance?: number;
  dragSnapToSquare?: boolean;
  dragGhostPiece?: boolean;
  dragGhostOpacity?: number;
  dragCancelOnEsc?: boolean;
  allowPremoves?: boolean;
  showArrows?: boolean;
  showHighlights?: boolean;
  rightClickHighlights?: boolean;
  maxArrows?: number;
  maxHighlights?: number;
  soundEnabled?: boolean;
  showSquareNames?: boolean;
  autoFlip?: boolean;
  soundUrl?: string;
  soundUrls?: Partial<Record<'white' | 'black', string>>;
  soundEventUrls?: BoardSoundEventUrls;
  extensions?: ExtensionConfig[];
  onPromotionRequired?: (request: PromotionRequest) => void | Promise<void>;
  allowDrawingArrows?: boolean;
  arrows?: Arrow[];
  arrowOptions?: ArrowStyleOptions;
  onArrowsChange?: (arrows: Arrow[]) => void;
  clearArrowsOnClick?: boolean;
  id?: string;
  boardStyle?: InlineStyle;
  squareStyle?: SquareStyleOptions;
  lightSquareStyle?: SquareStyleOptions;
  darkSquareStyle?: SquareStyleOptions;
  squareStyles?: Partial<Record<Square, SquareStyleOptions>>;
  lightSquareNotationStyle?: NotationStyleOptions;
  darkSquareNotationStyle?: NotationStyleOptions;
  alphaNotationStyle?: NotationStyleOptions;
  numericNotationStyle?: NotationStyleOptions;
  showNotation?: boolean;
  squareRenderer?: SquareRenderer;
  pieces?: PieceRendererMap;
<<<<<<< HEAD
  promotion?: PromotionOptions;
=======
  clock?: ClockConfig;
>>>>>>> 79a4f66c
}

export interface ExtensionContext<TOptions = unknown> {
  readonly id: string;
  readonly board: NeoChessBoard;
  readonly bus: EventBus<BoardEventMap>;
  readonly options: TOptions;
  readonly initialOptions: Readonly<BoardOptions>;
  registerExtensionPoint<K extends keyof BoardEventMap>(
    event: K,
    handler: (payload: BoardEventMap[K]) => void,
  ): () => void;
}

export interface Extension<TOptions = unknown> {
  onInit?(context: ExtensionContext<TOptions>): void;
  onBeforeRender?(context: ExtensionContext<TOptions>): void;
  onAfterRender?(context: ExtensionContext<TOptions>): void;
  onMove?(context: ExtensionContext<TOptions>, payload: BoardEventMap['move']): void;
  onIllegalMove?(context: ExtensionContext<TOptions>, payload: BoardEventMap['illegal']): void;
  onUpdate?(context: ExtensionContext<TOptions>, payload: BoardEventMap['update']): void;
  onDestroy?(context: ExtensionContext<TOptions>): void;
}

export interface ExtensionConfig<TOptions = unknown> {
  id?: string;
  options?: TOptions;
  create(context: ExtensionContext<TOptions>): Extension<TOptions> | void;
}

export interface PgnMoveAnnotations {
  arrows?: Arrow[];
  circles?: SquareHighlight[];
  textComment?: string;
  evaluation?: number | string;
}

export interface PgnMove {
  moveNumber: number;
  white?: string;
  black?: string;
  whiteComment?: string;
  blackComment?: string;
  whiteAnnotations?: PgnMoveAnnotations;
  blackAnnotations?: PgnMoveAnnotations;
  evaluation?: {
    white?: number | string;
    black?: number | string;
  };
}<|MERGE_RESOLUTION|>--- conflicted
+++ resolved
@@ -79,11 +79,9 @@
   cancel: () => void;
 }
 
-<<<<<<< HEAD
 export interface PromotionOptions {
   autoQueen?: boolean;
   ui?: 'dialog' | 'inline';
-=======
 export interface ClockCallbacks {
   onClockStart?: (state: ClockState) => void;
   onClockPause?: (state: ClockState) => void;
@@ -156,7 +154,6 @@
   white?: Partial<ClockSideState>;
   black?: Partial<ClockSideState>;
   timestamp?: number | null;
->>>>>>> 79a4f66c
 }
 
 // New types for advanced features
@@ -511,11 +508,8 @@
   showNotation?: boolean;
   squareRenderer?: SquareRenderer;
   pieces?: PieceRendererMap;
-<<<<<<< HEAD
   promotion?: PromotionOptions;
-=======
   clock?: ClockConfig;
->>>>>>> 79a4f66c
 }
 
 export interface ExtensionContext<TOptions = unknown> {
