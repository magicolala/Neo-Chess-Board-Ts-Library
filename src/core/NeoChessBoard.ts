--- conflicted
+++ resolved
@@ -67,11 +67,8 @@
   BoardConfiguration,
   AnimationEasing,
   AnimationEasingName,
-<<<<<<< HEAD
   StatusHighlight,
-=======
   MoveNotation,
->>>>>>> 33f5a275
 } from './types';
 
 // ============================================================================
