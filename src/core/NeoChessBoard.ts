import { Chess } from 'chess.js';
import { EventBus } from './EventBus';
import {
  parseFEN,
  isWhitePiece,
  sq,
  sqToFR,
  clamp,
  lerp,
  START_FEN,
  generateFileLabels,
  generateRankLabels,
  resolveBoardGeometry,
  fenStringToPositionObject,
  DEFAULT_ANIMATION_EASING as DEFAULT_ANIMATION_EASING_NAME,
  resolveAnimationEasing,
} from './utils';
import type { ParsedFENState } from './utils';
import { resolveTheme } from './themes';
import type { ThemeName } from './themes';
import { FlatSprites } from './FlatSprites';
import { ChessJsRules } from './ChessJsRules';
import type { DrawingManager } from './DrawingManager';
import { BoardDomManager } from './BoardDomManager';
import { BoardAudioManager, type BoardSoundEventType } from './BoardAudioManager';
import { BoardEventManager, type BoardPointerEventPoint } from './BoardEventManager';
import type { PgnNotation } from './PgnNotation';
import type {
  Square,
  Color,
  BoardOptions,
  Move,
  RulesAdapter,
  Arrow,
  SquareHighlight,
  Premove,
  BoardPremoveController,
  BoardPremoveEnableOptions,
  BoardPremoveControllerConfig,
  BoardPremoveSettings,
  Theme,
  Piece,
  PieceSet,
  PieceSprite,
  PieceSpriteSource,
  PieceSpriteImage,
  BoardEventMap,
  PremoveAppliedEvent,
  PremoveInvalidatedEvent,
  Extension,
  ExtensionConfig,
  ExtensionContext,
  PromotionRequest,
  PromotionMode,
  PromotionPiece,
  PromotionOptions,
  RulesMoveResponse,
  PgnMoveAnnotations,
  ArrowStyleOptions,
  InlineStyle,
  SquareStyleOptions,
  NotationStyleOptions,
  SquareRenderer,
  PieceRendererMap,
  PieceRenderer,
  ClockState,
  ClockStateUpdate,
  ClockConfig,
  ClockCallbacks,
  ClockSideState,
  ThemeOverrides,
  BoardConfiguration,
  BoardAnimationConfig,
  AnimationEasing,
  AnimationEasingName,
  StatusHighlight,
  MoveNotation,
} from './types';

// ============================================================================
// Constants
// ============================================================================

const DEFAULT_BOARD_SIZE = 480;
const DEFAULT_ANIMATION_MS = 300;
const SPRITE_SIZE = 128;
const DEFAULT_BOARD_RANKS = 8;
const DEFAULT_BOARD_FILES = 8;
const DEFAULT_GHOST_OPACITY = 0.35;
const DRAG_SCALE = 1.05;
const LEGAL_MOVE_DOT_RADIUS = 0.12;
const ARROW_HEAD_SIZE_FACTOR = 0.25;
const ARROW_THICKNESS_FACTOR = 0.08;
const MIN_ARROW_HEAD_SIZE = 16;
const MIN_ARROW_THICKNESS = 6;
const ARROW_OPACITY = 0.95;
const PREMOVE_EXECUTION_DELAY = 150;
const POST_MOVE_PREMOVE_DELAY = 50;

type AnimationEasingId = AnimationEasingName | 'custom';

const REQUIRED_THEME_KEYS: (keyof Theme)[] = [
  'light',
  'dark',
  'boardBorder',
  'whitePiece',
  'blackPiece',
  'pieceShadow',
  'moveFrom',
  'moveTo',
  'moveHighlight',
  'lastMove',
  'premove',
  'check',
  'checkmate',
  'stalemate',
  'dot',
  'arrow',
  'squareNameColor',
];

const PROMOTION_CHOICES: PromotionPiece[] = ['q', 'r', 'b', 'n'];

type NormalizedNotationMove = {
  from: Square;
  to: Square;
  promotion?: PromotionPiece;
  san?: string;
};

const PIECE_INDEX_MAP: Record<string, number> = {
  k: 0,
  q: 1,
  r: 2,
  b: 3,
  n: 4,
  p: 5,
};

// ============================================================================
// Interfaces
// ============================================================================

type BoardState = ParsedFENState;

interface ResolvedPieceSprite {
  image: PieceSpriteImage;
  scale: number;
  offsetX: number;
  offsetY: number;
}

type SquarePointerEventName =
  | 'squareClick'
  | 'squareMouseDown'
  | 'squareMouseUp'
  | 'squareRightClick';
type SquareTransitionEventName = 'squareMouseOver' | 'squareMouseOut';

interface ExtensionState {
  id: string;
  config: ExtensionConfig<unknown>;
  context: ExtensionContext<unknown> | null;
  instance: Extension<unknown> | null;
  disposers: Array<() => void>;
  initialized: boolean;
  destroyed: boolean;
}

interface PendingPromotionState {
  token: number;
  from: Square;
  to: Square;
  color: 'w' | 'b';
  mode: PromotionMode;
  request: PromotionRequest;
}

type Point = BoardPointerEventPoint;

interface DraggingState {
  from: Square;
  piece: string;
  x: number;
  y: number;
}

type PendingPromotionSummary = Pick<PendingPromotionState, 'from' | 'to' | 'color' | 'mode'>;

export type RenderLayer = 'board' | 'pieces' | 'overlay';
export type RenderCommandType = 'clear' | 'fill' | 'sprite';

export interface RenderDebugRect {
  layer: RenderLayer;
  type: RenderCommandType;
  rect: { x: number; y: number; width: number; height: number };
}

export type RenderObserver = (commands: RenderDebugRect[]) => void;

// ============================================================================
// Main Class
// ============================================================================

export class NeoChessBoard {
  // ---- Event & DOM ----
  public bus = new EventBus<BoardEventMap>();
  private root: HTMLElement;
  private cBoard!: HTMLCanvasElement;
  private cPieces!: HTMLCanvasElement;
  private cOverlay!: HTMLCanvasElement;
  private ctxB!: CanvasRenderingContext2D;
  private ctxP!: CanvasRenderingContext2D;
  private ctxO!: CanvasRenderingContext2D;
  private domOverlay?: HTMLDivElement;
  private squareLayer?: HTMLDivElement;
  private pieceLayer?: HTMLDivElement;
  private baseSquareStyle?: SquareStyleOptions;
  private lightSquareStyleOptions?: SquareStyleOptions;
  private darkSquareStyleOptions?: SquareStyleOptions;
  private squareStylesMap?: Partial<Record<Square, SquareStyleOptions>>;
  private lightNotationStyle?: NotationStyleOptions;
  private darkNotationStyle?: NotationStyleOptions;
  private alphaNotationStyle?: NotationStyleOptions;
  private numericNotationStyle?: NotationStyleOptions;
  private customSquareRenderer?: SquareRenderer;
  private customPieceRenderers?: PieceRendererMap;
  private squareElements = new Map<Square, HTMLDivElement>();
  private pieceElements = new Map<Square, HTMLDivElement>();
  private boardId?: string;

  // ---- Rules & State ----
  private rules: RulesAdapter;
  private state: BoardState;

  // ---- Visual Configuration ----
  private theme: Theme;
  private orientation: 'white' | 'black';
  private sprites!: FlatSprites;
  private sizePx = DEFAULT_BOARD_SIZE;
  private square = 60;
  private dpr = 1;
  private filesCount = DEFAULT_BOARD_FILES;
  private ranksCount = DEFAULT_BOARD_RANKS;
  private fileLabels = generateFileLabels(DEFAULT_BOARD_FILES);
  private rankLabels = generateRankLabels(DEFAULT_BOARD_RANKS);

  // ---- Feature Flags ----
  private interactive: boolean;
  private showCoords: boolean;
  private highlightLegal: boolean;
  private allowPremoves: boolean;
  private showArrows: boolean;
  private showHighlights: boolean;
  private rightClickHighlights: boolean;
  private allowDrawingArrows: boolean;
  private clearArrowsOnClick: boolean;
  private soundEnabled: boolean;
  private showSquareNames: boolean;
  private autoFlip: boolean;
  private allowAutoScroll: boolean;
  private allowDragging: boolean;
  private allowDragOffBoard: boolean;
  private renderObserver?: RenderObserver;
  private renderFrameRects: RenderDebugRect[] = [];
  private isRenderCaptureActive = false;
  private animationMs: number;
  private showAnimations: boolean;
  private canDragPiece?: BoardOptions['canDragPiece'];
  private dragActivationDistance: number;
  private dragSnapToSquare: boolean;
  private dragGhostPiece: boolean;
  private dragGhostOpacity: number;
  private dragCancelOnEsc: boolean;
  private animationEasingName: AnimationEasingId;
  private animationEasingFn: (t: number) => number;
  private arrowOptions?: ArrowStyleOptions;
  private onArrowsChange?: BoardOptions['onArrowsChange'];
  private controlledArrows?: Arrow[];
  private readonly drawingManagerArrowsChangeHandler = (arrows: Arrow[]): void => {
    this.onArrowsChange?.(arrows);
  };

  // ---- Managers ----
  public drawingManager!: DrawingManager;
  private domManager!: BoardDomManager;
  private audioManager: BoardAudioManager;
  private eventManager?: BoardEventManager;

  // ---- Audio ----

  // ---- Interaction State ----
  private _lastMove: { from: Square; to: Square } | null = null;
  private _premove: { from: Square; to: Square; promotion?: PromotionPiece } | null = null;
  private _premoveQueues: Record<Color, Premove[]> = { w: [], b: [] };
  private _premoveSettings: { multi: boolean; colors: Record<Color, boolean> } = {
    multi: false,
    colors: { w: true, b: true },
  };
  public readonly premove: BoardPremoveController;
  private _selected: Square | null = null;
  private _legalCached: Move[] | null = null;
  private _dragging: DraggingState | null = null;
  private _hoverSq: Square | null = null;
  private _pointerSquare: Square | null = null;
  private _pendingDrag: {
    from: Square;
    piece: string;
    startClientX: number;
    startClientY: number;
    startX: number;
    startY: number;
  } | null = null;
  private _arrows: Array<{ from: Square; to: Square; color?: string }> = [];
  private _customHighlights: { squares: Square[] } | null = null;
  private _drawingArrow: { from: Square } | null = null;

  // ---- Animation ----
  private _raf = 0;

  // ---- Auto-scroll ----
  private _scrollContainer: HTMLElement | null = null;

  // ---- Piece Sprites ----
  private customPieceSprites: Partial<Record<Piece, ResolvedPieceSprite>> = {};
  private _pieceSetToken = 0;
  private _pieceSetRaw?: PieceSet;

  // ---- Promotion ----
  private promotionHandler?: BoardOptions['onPromotionRequired'];
  private _pendingPromotion: PendingPromotionState | null = null;
  private _promotionToken = 0;
  private promotionOptions: { autoQueen: boolean; ui: 'dialog' | 'inline' } = {
    autoQueen: false,
    ui: 'dialog',
  };
  private inlinePromotionContainer?: HTMLDivElement;
  private inlinePromotionButtons: HTMLButtonElement[] = [];
  private inlinePromotionToken: number | null = null;

  // ---- Clock ----
  private clockState: ClockState | null = null;
  private clockCallbacks?: ClockCallbacks;

  // ---- Extensions ----
  private extensionStates: ExtensionState[] = [];
  private readonly initialOptions: BoardOptions;

  // ============================================================================
  // Constructor
  // ============================================================================

  constructor(root: HTMLElement, options: BoardOptions = {}) {
    this.root = root;
    this.initialOptions = { ...options };

    // Initialize visual configuration
    this.theme = resolveTheme(options.theme ?? 'classic');
    const desiredOrientation = options.boardOrientation ?? options.orientation;
    this.orientation = desiredOrientation ?? 'white';
    this._setBoardGeometry(
      options.chessboardColumns ?? DEFAULT_BOARD_FILES,
      options.chessboardRows ?? DEFAULT_BOARD_RANKS,
    );
    this.boardId = options.id ?? undefined;
    const boardStyle = options.boardStyle ? { ...options.boardStyle } : undefined;
    this.baseSquareStyle = options.squareStyle ? { ...options.squareStyle } : undefined;
    this.lightSquareStyleOptions = options.lightSquareStyle
      ? { ...options.lightSquareStyle }
      : undefined;
    this.darkSquareStyleOptions = options.darkSquareStyle
      ? { ...options.darkSquareStyle }
      : undefined;
    if (options.squareStyles) {
      this.squareStylesMap = Object.entries(options.squareStyles).reduce<
        Partial<Record<Square, SquareStyleOptions>>
      >((acc, [sqKey, style]) => {
        if (style) {
          acc[sqKey as Square] = { ...style };
        }
        return acc;
      }, {});
    } else {
      this.squareStylesMap = undefined;
    }
    this.lightNotationStyle = options.lightSquareNotationStyle
      ? { ...options.lightSquareNotationStyle }
      : undefined;
    this.darkNotationStyle = options.darkSquareNotationStyle
      ? { ...options.darkSquareNotationStyle }
      : undefined;
    this.alphaNotationStyle = options.alphaNotationStyle
      ? { ...options.alphaNotationStyle }
      : undefined;
    this.numericNotationStyle = options.numericNotationStyle
      ? { ...options.numericNotationStyle }
      : undefined;
    this.customSquareRenderer = options.squareRenderer;
    this.customPieceRenderers = options.pieces ? { ...options.pieces } : undefined;
    const animationOptions = options.animation;
    const animationDurationCandidates = [
      animationOptions?.duration,
      animationOptions?.durationMs,
      options.animationDurationInMs,
      options.animationMs,
    ];
    const resolvedAnimationDuration = animationDurationCandidates.find(
      (value): value is number => typeof value === 'number' && Number.isFinite(value),
    );
    this.animationMs =
      typeof resolvedAnimationDuration === 'number'
        ? Math.max(0, resolvedAnimationDuration)
        : DEFAULT_ANIMATION_MS;
    this.showAnimations = options.showAnimations !== false;

    // Initialize feature flags
    this.interactive = options.interactive !== false;
    this.showCoords = options.showCoordinates || false;
    this.highlightLegal = options.highlightLegal !== false;
    const premoveSettings: BoardPremoveSettings = options.premove ?? {};
    this._applyInitialPremoveSettings(premoveSettings);
    const allowPremovesDefault = options.allowPremoves !== false;
    this.allowPremoves = premoveSettings.enabled !== false && allowPremovesDefault;
    this.showArrows = options.showArrows !== false;
    this.showHighlights = options.showHighlights !== false;
    this.rightClickHighlights = options.rightClickHighlights !== false;
    this.allowDrawingArrows = options.allowDrawingArrows !== false;
    this.clearArrowsOnClick = options.clearArrowsOnClick === true;
    this.soundEnabled = options.soundEnabled !== false;
    const showNotationOption = options.showNotation ?? options.showSquareNames;
    this.showSquareNames = Boolean(showNotationOption);
    this.autoFlip = options.autoFlip ?? false;
    this.allowAutoScroll = options.allowAutoScroll === true;
    this.allowDragging = options.allowDragging !== false;
    this.allowDragOffBoard = options.allowDragOffBoard !== false;
    this.canDragPiece = options.canDragPiece;
    const activationDistance =
      typeof options.dragActivationDistance === 'number' &&
      Number.isFinite(options.dragActivationDistance)
        ? options.dragActivationDistance
        : 0;
    this.dragActivationDistance = Math.max(0, activationDistance);
    this.dragSnapToSquare = options.dragSnapToSquare ?? false;
    this.dragGhostPiece = options.dragGhostPiece !== false;
    const ghostOpacityOption = options.dragGhostOpacity;
    this.dragGhostOpacity =
      typeof ghostOpacityOption === 'number' && Number.isFinite(ghostOpacityOption)
        ? clamp(ghostOpacityOption, 0, 1)
        : DEFAULT_GHOST_OPACITY;
    this.dragCancelOnEsc = options.dragCancelOnEsc !== false;
    const defaultEasing = resolveAnimationEasing(undefined, DEFAULT_ANIMATION_EASING_NAME);
    this.animationEasingName = defaultEasing.name;
    this.animationEasingFn = defaultEasing.fn;
    const hasAnimationEasing =
      animationOptions && Object.prototype.hasOwnProperty.call(animationOptions, 'easing');
    const initialEasing = hasAnimationEasing ? animationOptions?.easing : options.animationEasing;
    this._setAnimationEasing(initialEasing);
    this.arrowOptions = options.arrowOptions;
    this.onArrowsChange = options.onArrowsChange;
    this.controlledArrows = options.arrows;
    this.premove = this._createPremoveController();

    // Initialize sound configuration
    this.audioManager = new BoardAudioManager({
      enabled: this.soundEnabled,
      soundUrl: options.soundUrl,
      soundUrls: options.soundUrls,
      soundEventUrls: options.soundEventUrls,
    });
    this.audioManager.initialize();
    this.promotionHandler = options.onPromotionRequired;
    this._updatePromotionOptions(options.promotion);

    // Initialize rules and state
    this.rules = options.rulesAdapter || new ChessJsRules();
    const initialFen = options.fen ?? options.position;
    if (initialFen) {
      this.rules.setFEN(initialFen);
    }
    this.state = this._parseFEN(this.rules.getFEN());
    this._syncOrientationFromTurn(true);

    this._initializeClock(options.clock);

    // Initialize extensions
    this._initializeExtensions(options.extensions);
    if (this.clockState) {
      this._emitClockNotifications(null, this.clockState);
    }

    // Build and setup
    this.domManager = new BoardDomManager({
      root: this.root,
      boardId: this.boardId,
      boardInlineStyle: boardStyle,
      filesCount: this.filesCount,
      ranksCount: this.ranksCount,
      fileLabels: this.fileLabels,
      rankLabels: this.rankLabels,
      orientation: this.orientation,
      showSquareNames: this.showSquareNames,
      allowDrawingArrows: this.allowDrawingArrows,
      arrowOptions: this.arrowOptions,
      clearArrowsOnClick: this.clearArrowsOnClick,
      controlledArrows: this.controlledArrows,
      lightNotationStyle: this.lightNotationStyle,
      darkNotationStyle: this.darkNotationStyle,
      alphaNotationStyle: this.alphaNotationStyle,
      numericNotationStyle: this.numericNotationStyle,
      onArrowsChange: this.drawingManagerArrowsChangeHandler,
      onResizeRequested: () => this.resize(),
      theme: this.theme,
      spriteSize: SPRITE_SIZE,
    });
    const domResult = this.domManager.build();
    this.cBoard = domResult.cBoard;
    this.cPieces = domResult.cPieces;
    this.cOverlay = domResult.cOverlay;
    this.ctxB = domResult.ctxBoard;
    this.ctxP = domResult.ctxPieces;
    this.ctxO = domResult.ctxOverlay;
    this.domOverlay = domResult.domOverlay;
    this.squareLayer = domResult.squareLayer;
    this.pieceLayer = domResult.pieceLayer;
    this.drawingManager = domResult.drawingManager;
    this.sprites = domResult.sprites;
    this.squareElements.clear();
    this.pieceElements.clear();
    this._applyNotationStyles();

    this._invokeExtensionHook('onInit');

    this.eventManager = new BoardEventManager(this.cOverlay, {
      cancelActiveDrag: () => {
        if (!this._dragging) {
          return false;
        }
        this._clearInteractionState();
        this.renderAll();
        return true;
      },
      handleLeftMouseDown: (event) => this._handleLeftMouseDown(event),
      handleLeftMouseUp: (event) => this._handleLeftMouseUp(event),
      handleMouseMove: (event, point) => this._handleMouseMove(event, point),
      handleRightMouseDown: (event) => this._handleRightMouseDown(event),
      handleRightMouseUp: (event) => this._handleRightMouseUp(event),
      handleEscapeKey: () => this._handleEscapeKey(),
      getPointerPosition: (event) => this._getPointerPosition(event),
      isInteractive: () => this.interactive,
      allowDragging: () => this.allowDragging,
      allowRightClickHighlights: () => this.rightClickHighlights,
    });
    this.eventManager.attach();
    this.resize();

    if (options.pieceSet) {
      void this.setPieceSet(options.pieceSet);
    }
  }

  // ============================================================================
  // Public API - Board Information
  // ============================================================================

  public getPosition(): string {
    return this.rules.getFEN();
  }

  public getCurrentFEN(): string {
    return this.rules.getFEN();
  }

  public getRootElement(): HTMLElement {
    return this.root;
  }

  public setRenderObserver(observer: RenderObserver | null): void {
    this.renderObserver = observer ?? undefined;
    this.renderFrameRects = [];
    this.isRenderCaptureActive = false;
  }

  public getOrientation(): 'white' | 'black' {
    return this.orientation;
  }

  public getTurn(): 'w' | 'b' {
    return this.state.turn;
  }

  public getPieceAt(square: Square): string | null {
    return this._pieceAt(square) ?? null;
  }

  /**
   * Returns every square currently occupied by the requested piece.
   *
   * The `piece` parameter must use FEN notation: uppercase letters (`K`, `Q`, `R`, `B`, `N`, `P`)
   * target white pieces while their lowercase counterparts (`k`, `q`, `r`, `b`, `n`, `p`) target
   * black pieces. The resulting array is sorted from the lowest rank/file combination (for
   * example `a1`) up to the highest (such as `h8`) to provide a stable order for assertions and
   * deterministic rendering helpers.
   */
  public getPieceSquares(piece: Piece): Square[] {
    const board = this.state.board;
    const squares: Square[] = [];

    for (let r = 0; r < board.length; r++) {
      const row = board[r];
      if (!row) continue;

      for (let f = 0; f < row.length; f++) {
        if (row[f] === piece) {
          squares.push(this._indicesToSquare(f, r));
        }
      }
    }

    return squares;
  }

  public getMoveHistory(): string[] {
    if (typeof this.rules.history === 'function') {
      return this.rules.history();
    }
    return [];
  }

  public isDraw(): boolean {
    return this.rules.isDraw();
  }

  public isInsufficientMaterial(): boolean {
    return this.rules.isInsufficientMaterial();
  }

  public isThreefoldRepetition(): boolean {
    return this.rules.isThreefoldRepetition();
  }

  // ============================================================================
  // Public API - Position Management
  // ============================================================================

  public setPosition(fen: string, immediate = false): void {
    this.setFEN(fen, immediate);
  }

  public loadPosition(fen: string, immediate = true): void {
    this.setPosition(fen, immediate);
    this._clearInteractionState();
  }

  public loadFEN(fen: string, immediate = true): void {
    this.loadPosition(fen, immediate);
  }

  public reset(immediate = true): void {
    this._resetRulesAdapter();
    this.loadPosition(this.rules.getFEN(), immediate);
    this._clearAllDrawings();
  }

  public setFEN(fen: string, immediate = false): void {
    this._cancelPendingPromotion();

    const oldState = this.state;
    const oldTurn = this.state.turn;

    this.rules.setFEN(fen);
    this.state = this._parseFEN(this.rules.getFEN());
    this._syncOrientationFromTurn(false);
    this._syncClockFromTurn(oldTurn);
    this._lastMove = null;

    // Execute premove if turn changed
    if (oldTurn !== this.state.turn) {
      this._executePremoveIfValid();
    }

    this._premove = null;
    this._syncPremoveDisplay(undefined, false);

    if (immediate) {
      this._clearAnimation();
      this.renderAll();
    } else {
      this._animateTo(this.state, oldState);
    }

    this._emitUpdateEvent();
  }

  private _adapterSupportsSanMoves(): boolean {
    const adapter = this.rules as { supportsSanMoves?: boolean };
    return adapter?.supportsSanMoves === true;
  }

  // ============================================================================
  // Public API - Move Submission
  // ============================================================================

  public submitMove(notation: string): boolean {
    const sanitizedNotation = notation.trim();

    if (!sanitizedNotation) {
      return false;
    }

    if (this._adapterSupportsSanMoves()) {
      let sanResult: RulesMoveResponse | null | undefined;

      try {
        sanResult = this.rules.move(sanitizedNotation);
      } catch (error) {
        sanResult = null;
        if (process.env.NODE_ENV !== 'production') {
          console.warn('SAN move submission failed; falling back to coordinates.', error);
        }
      }

      if (sanResult?.ok) {
        const move = sanResult.move;
        if (move?.from && move?.to) {
          this._processMoveSuccess(move.from as Square, move.to as Square, sanResult);
        } else {
          const fen = sanResult.fen ?? this.rules.getFEN();
          this.setFEN(fen, true);
        }
        return true;
      }
    }

    const parsed = this._parseCoordinateNotation(sanitizedNotation);
    if (!parsed) {
      return false;
    }

    return this.attemptMove(parsed.from, parsed.to, { promotion: parsed.promotion });
  }

  public attemptMove(
    from: Square,
    to: Square,
    options: { promotion?: Move['promotion'] } = {},
  ): boolean {
    const outcome = this._attemptMove(from, to, options);
    return outcome !== false;
  }

  public undoMove(immediate = false): boolean {
    const previousState = this.state;
    const undone = this.rules.undo();

    if (!undone) {
      return false;
    }

    this._cancelPendingPromotion();
    this._pendingPromotion = null;
    this.drawingManager?.clearPromotionPreview();

    const fen = this.rules.getFEN();
    const newState = this._parseFEN(fen);

    this.state = newState;
    this._syncOrientationFromTurn(false);
    this._lastMove = null;
    this._clearInteractionState();
    this._premove = null;
    this._premoveQueues.w = [];
    this._premoveQueues.b = [];
    this._syncPremoveDisplay(undefined, false);

    if (immediate || !this.showAnimations || this.animationMs <= 0) {
      this._clearAnimation();
      this.renderAll();
    } else {
      this._animateTo(newState, previousState);
    }

    this._emitUpdateEvent();
    return true;
  }

  // ============================================================================
  // Public API - PGN Management
  // ============================================================================

  public exportPGN(options: { includeHeaders?: boolean; includeComments?: boolean } = {}): string {
    const { includeHeaders = true, includeComments = true } = options;

    let pgn = '';

    if (typeof this.rules.toPgn === 'function') {
      pgn = this.rules.toPgn(includeHeaders);
    } else if (this.rules.getPGN) {
      pgn = this.rules.getPGN();

      if (!includeHeaders) {
        const headerSplitIndex = pgn.indexOf('\n\n');
        if (headerSplitIndex >= 0) {
          pgn = pgn.slice(headerSplitIndex + 2);
        }
      }
    } else {
      console.warn('[NeoChessBoard] The current rules adapter does not support PGN export.');
    }

    if (!includeComments && pgn) {
      pgn = this._stripPgnComments(pgn);
    }

    return pgn.trim();
  }

  public loadPgnWithAnnotations(pgnString: string): boolean {
    try {
      const success = this._loadPgnInRules(pgnString);
      if (success) {
        this._displayPgnAnnotations(pgnString);
        this._updateStateAfterPgnLoad();
        return true;
      }
      return false;
    } catch (error) {
      console.error('Error loading PGN with annotations:', error);
      return false;
    }
  }

  public exportPgnWithAnnotations(): string {
    const pgnNotation = this._getPgnNotation();
    if (pgnNotation && typeof pgnNotation.toPgnWithAnnotations === 'function') {
      return pgnNotation.toPgnWithAnnotations();
    }
    return this.rules.toPgn?.() ?? '';
  }

  public addAnnotationsToCurrentMove(
    arrows: Arrow[] = [],
    circles: SquareHighlight[] = [],
    comment: string = '',
  ): void {
    if (!this.drawingManager) return;

    this._saveAnnotationsToPgn(arrows, circles, comment);
    this._displayAnnotations(arrows, circles);
    this.renderAll();
  }

  // ============================================================================
  // Public API - Notation Conversion
  // ============================================================================

  public convertMoveNotation(
    notation: string,
    from: MoveNotation,
    to: MoveNotation,
  ): string | null {
    const normalizedFrom = from.toLowerCase() as MoveNotation;
    const normalizedTo = to.toLowerCase() as MoveNotation;

    if (!notation.trim()) {
      return null;
    }

    if (normalizedFrom === normalizedTo) {
      return notation.trim();
    }

    const normalizedMove = this._normalizeNotationInput(notation, normalizedFrom);
    if (!normalizedMove) {
      return null;
    }

    switch (normalizedTo) {
      case 'san':
        return this._resolveSanFromMove(normalizedMove);
      case 'uci':
        return this._formatUciFromMove(normalizedMove);
      case 'coord':
        return this._formatCoordinateFromMove(normalizedMove);
      default:
        return null;
    }
  }

  public sanToUci(san: string): string | null {
    return this.convertMoveNotation(san, 'san', 'uci');
  }

  public sanToCoordinates(san: string): string | null {
    return this.convertMoveNotation(san, 'san', 'coord');
  }

  public uciToSan(uci: string): string | null {
    return this.convertMoveNotation(uci, 'uci', 'san');
  }

  public uciToCoordinates(uci: string): string | null {
    return this.convertMoveNotation(uci, 'uci', 'coord');
  }

  public coordinatesToSan(coordinates: string): string | null {
    return this.convertMoveNotation(coordinates, 'coord', 'san');
  }

  public coordinatesToUci(coordinates: string): string | null {
    return this.convertMoveNotation(coordinates, 'coord', 'uci');
  }

  // ============================================================================
  // Public API - Visual Configuration
  // ============================================================================

  public setTheme(theme: ThemeName | ThemeOverrides): void {
    if (typeof theme === 'string') {
      this.applyTheme(theme);
      return;
    }

    if (this._isCompleteTheme(theme)) {
      this.applyTheme(theme);
      return;
    }

    const merged: Theme = { ...this.theme, ...theme } as Theme;

    if (typeof theme.moveHighlight === 'string') {
      merged.moveHighlight = theme.moveHighlight;
    }
    if (typeof theme.moveTo === 'string') {
      merged.moveTo = theme.moveTo;
    }
    if (typeof theme.check === 'string') {
      merged.check = theme.check;
    }
    if (typeof theme.checkmate === 'string') {
      merged.checkmate = theme.checkmate;
    }
    if (typeof theme.stalemate === 'string') {
      merged.stalemate = theme.stalemate;
    }

    this.applyTheme(merged);
  }

  public applyTheme(theme: ThemeName | Theme): void {
    this.theme = resolveTheme(theme);
    this._rasterize();
    this.renderAll();
  }

  private _isCompleteTheme(theme: ThemeOverrides): theme is Theme {
    return REQUIRED_THEME_KEYS.every((key) => {
      const value = theme[key];
      return typeof value === 'string' && value.length > 0;
    });
  }

  public async setPieceSet(pieceSet?: PieceSet | null): Promise<void> {
    if (this._shouldClearPieceSet(pieceSet)) {
      this._clearPieceSet();
      return;
    }

    if (pieceSet === this._pieceSetRaw) {
      return;
    }

    await this._loadPieceSet(pieceSet!);
  }

  public setOrientation(orientation: 'white' | 'black'): void {
    this.orientation = orientation;
    if (this.drawingManager) {
      this.drawingManager.setOrientation(orientation);
    }
    this.renderAll();
  }

  // ============================================================================
  // Public API - Feature Toggles
  // ============================================================================

  public setSoundEnabled(enabled: boolean): void {
    this.soundEnabled = enabled;
    this.audioManager.setEnabled(enabled);
  }

  public setSoundUrls(soundUrls: BoardOptions['soundUrls']): void {
    this.audioManager.setSoundUrls(soundUrls);
  }

  public setSoundEventUrls(soundEventUrls: BoardOptions['soundEventUrls']): void {
    this.audioManager.setSoundEventUrls(soundEventUrls);
  }

  public configure(configuration: BoardConfiguration): void {
    if (!configuration || typeof configuration !== 'object') {
      return;
    }

    let shouldRender = false;

    if (configuration.drag) {
      const { drag } = configuration;
      if (typeof drag.threshold === 'number' && Number.isFinite(drag.threshold)) {
        this.setDragActivationDistance(drag.threshold);
      }
      if (typeof drag.snap === 'boolean') {
        const snapChanged = this.dragSnapToSquare !== drag.snap;
        this.dragSnapToSquare = drag.snap;
        if (snapChanged && this._dragging) {
          if (drag.snap && this._hoverSq) {
            const center = this._squareCenter(this._hoverSq);
            this._dragging.x = center.x;
            this._dragging.y = center.y;
          }
          shouldRender = true;
        }
      }
      if (typeof drag.ghost === 'boolean') {
        if (this.dragGhostPiece !== drag.ghost) {
          this.dragGhostPiece = drag.ghost;
          shouldRender = true;
        }
      }
      if (typeof drag.ghostOpacity === 'number' && Number.isFinite(drag.ghostOpacity)) {
        const clampedOpacity = clamp(drag.ghostOpacity, 0, 1);
        if (this.dragGhostOpacity !== clampedOpacity) {
          this.dragGhostOpacity = clampedOpacity;
          shouldRender = true;
        }
      }
      if (typeof drag.cancelOnEsc === 'boolean') {
        this.dragCancelOnEsc = drag.cancelOnEsc;
      }
    }

    if (configuration.animation) {
      this.setAnimation(configuration.animation);
    }

    if ('promotion' in configuration) {
      this._updatePromotionOptions(configuration.promotion);
    }

    if ('promotion' in configuration) {
      this._updatePromotionOptions(configuration.promotion);
    }

    if (shouldRender) {
      this.renderAll();
    } else {
      this._updateInlinePromotionPosition();
    }
  }

  public setAutoFlip(autoFlip: boolean): void {
    this.autoFlip = autoFlip;
    if (autoFlip) {
      this._syncOrientationFromTurn(!this.drawingManager);
    }
  }

  public setAnimationDuration(duration: number | undefined): void {
    if (typeof duration === 'undefined') {
      return;
    }
    this.setAnimation({ duration });
  }

  public setAnimation(animation: BoardAnimationConfig | undefined): void {
    if (!animation) {
      return;
    }

    const { duration, durationMs, easing } = animation;
    const resolvedDuration =
      typeof duration === 'number' && Number.isFinite(duration)
        ? duration
        : typeof durationMs === 'number' && Number.isFinite(durationMs)
          ? durationMs
          : undefined;

    if (typeof resolvedDuration === 'number') {
      this.animationMs = Math.max(0, resolvedDuration);
    }

    if (typeof easing !== 'undefined') {
      this._setAnimationEasing(easing);
    }
  }

  public setShowAnimations(show: boolean): void {
    this.showAnimations = show;
    if (!show) {
      this._clearAnimation();
      this.renderAll();
    }
  }

  private _setAnimationEasing(easing: AnimationEasing | undefined): void {
    const fallbackName: AnimationEasingName =
      this.animationEasingName === 'custom'
        ? DEFAULT_ANIMATION_EASING_NAME
        : this.animationEasingName;
    const resolved = resolveAnimationEasing(easing, fallbackName);

    this.animationEasingName = resolved.name;
    this.animationEasingFn = resolved.fn;
  }

  public setDraggingEnabled(enabled: boolean): void {
    if (this.allowDragging === enabled) {
      return;
    }

    this.allowDragging = enabled;
    if (!enabled) {
      this._clearInteractionState();
      this.renderAll();
    }
    this.eventManager?.updatePointerBindings();
  }

  public setAllowDragOffBoard(allow: boolean): void {
    this.allowDragOffBoard = allow;
  }

  public setAutoScrollEnabled(allow: boolean): void {
    this.allowAutoScroll = allow;
    if (!allow) {
      this._scrollContainer = null;
    } else if (this._dragging) {
      this._ensureScrollContainer();
    }
  }

  public setCanDragPiece(evaluator: BoardOptions['canDragPiece']): void {
    this.canDragPiece = evaluator;
  }

  public setDragActivationDistance(distance: number): void {
    if (typeof distance !== 'number' || !Number.isFinite(distance)) {
      return;
    }
    this.dragActivationDistance = Math.max(0, distance);
  }

  public setBoardStyle(style?: InlineStyle): void {
    this.domManager.setBoardStyle(style);
  }

  public setBoardId(id?: string): void {
    this.boardId = id ?? undefined;
    if (id && id.length > 0) {
      this.root.id = id;
    } else {
      this.root.removeAttribute('id');
    }
  }

  public setSquareStyle(style?: SquareStyleOptions): void {
    this.baseSquareStyle = style ? { ...style } : undefined;
    this.renderAll();
  }

  public setLightSquareStyle(style?: SquareStyleOptions): void {
    this.lightSquareStyleOptions = style ? { ...style } : undefined;
    this.renderAll();
  }

  public setDarkSquareStyle(style?: SquareStyleOptions): void {
    this.darkSquareStyleOptions = style ? { ...style } : undefined;
    this.renderAll();
  }

  public setSquareStyles(styles?: Partial<Record<Square, SquareStyleOptions>>): void {
    if (styles) {
      this.squareStylesMap = Object.entries(styles).reduce<
        Partial<Record<Square, SquareStyleOptions>>
      >((acc, [key, value]) => {
        if (value) {
          acc[key as Square] = { ...value };
        }
        return acc;
      }, {});
    } else {
      this.squareStylesMap = undefined;
    }
    this.renderAll();
  }

  public setLightSquareNotationStyle(style?: NotationStyleOptions): void {
    this.lightNotationStyle = style ? { ...style } : undefined;
    this._applyNotationStyles();
    this.renderAll();
  }

  public setDarkSquareNotationStyle(style?: NotationStyleOptions): void {
    this.darkNotationStyle = style ? { ...style } : undefined;
    this._applyNotationStyles();
    this.renderAll();
  }

  public setAlphaNotationStyle(style?: NotationStyleOptions): void {
    this.alphaNotationStyle = style ? { ...style } : undefined;
    this._applyNotationStyles();
    this.renderAll();
  }

  public setNumericNotationStyle(style?: NotationStyleOptions): void {
    this.numericNotationStyle = style ? { ...style } : undefined;
    this._applyNotationStyles();
    this.renderAll();
  }

  public setShowNotation(show: boolean): void {
    this.setShowSquareNames(show);
  }

  public setSquareRenderer(renderer?: SquareRenderer): void {
    this.customSquareRenderer = renderer;
    if (!renderer) {
      this._clearSquareOverlay();
    }
    this.renderAll();
  }

  public setPieceRenderers(renderers?: PieceRendererMap): void {
    this.customPieceRenderers = renderers ? { ...renderers } : undefined;
    if (!this.customPieceRenderers) {
      this._clearDomPieces();
    }
    this.renderAll();
  }

  public setShowArrows(show: boolean): void {
    this.showArrows = show;
    this.renderAll();
  }

  public setShowHighlights(show: boolean): void {
    this.showHighlights = show;
    this.renderAll();
  }

  public setAllowPremoves(allow: boolean): void {
    this.allowPremoves = allow;
    if (!allow) {
      this._premoveQueues.w = [];
      this._premoveQueues.b = [];
    }
    this._syncPremoveDisplay(undefined, true);
  }

  public setHighlightLegal(highlight: boolean): void {
    this.highlightLegal = highlight;
    this.renderAll();
  }

  public setShowSquareNames(show: boolean): void {
    this.showSquareNames = show;
    if (this.drawingManager) {
      this.drawingManager.setShowSquareNames(show);
    }
    this.renderAll();
  }

  public setAllowDrawingArrows(allow: boolean): void {
    this.allowDrawingArrows = allow;
    this.drawingManager?.setAllowDrawingArrows(allow);
  }

  public setClearArrowsOnClick(clear: boolean): void {
    this.clearArrowsOnClick = clear;
    this.drawingManager?.setClearArrowsOnClick(clear);
  }

  public setArrowOptions(options?: ArrowStyleOptions): void {
    this.arrowOptions = options;
    this.drawingManager?.setArrowOptions(options);
    this.renderAll();
  }

  public setArrows(arrows: Arrow[] | undefined): void {
    this.controlledArrows = arrows;
    if (!this.drawingManager || typeof arrows === 'undefined') {
      return;
    }
    this.drawingManager.setArrows(arrows);
    this.renderAll();
  }

  public setOnArrowsChange(handler?: BoardOptions['onArrowsChange']): void {
    this.onArrowsChange = handler;
  }

  // ============================================================================
  // Public API - Drawing Management
  // ============================================================================

  public addArrow(arrow: { from: Square; to: Square; color?: string } | Arrow): void {
    if (!this.drawingManager) return;

    if ('from' in arrow && 'to' in arrow) {
      if ('knightMove' in arrow) {
        this.drawingManager.addArrowFromObject(arrow);
      } else {
        this.drawingManager.addArrow(arrow);
      }
      this.renderAll();
    }
  }

  public removeArrow(from: Square, to: Square): void {
    if (this.drawingManager) {
      this.drawingManager.removeArrow(from, to);
      this.renderAll();
    }
  }

  public clearArrows(): void {
    if (this.drawingManager) {
      this.drawingManager.clearArrows();
      this.renderAll();
    }
  }

  public addHighlight(square: Square | SquareHighlight, type?: string): void {
    if (!this.drawingManager) return;

    if (typeof square === 'string' && type) {
      this.drawingManager.addHighlight(square, type);
    } else if (typeof square === 'object' && 'square' in square) {
      this.drawingManager.addHighlightFromObject(square);
    }
    this.renderAll();
  }

  public removeHighlight(square: Square): void {
    if (this.drawingManager) {
      this.drawingManager.removeHighlight(square);
      this.renderAll();
    }
  }

  public clearHighlights(): void {
    if (this.drawingManager) {
      this.drawingManager.clearHighlights();
      this.renderAll();
    }
  }

  public setPremove(premove: Premove, color?: 'white' | 'black' | Color): void {
    if (!this.allowPremoves) {
      return;
    }

    const targetColor = this._resolveTargetColor(color);
    this._queuePremove(targetColor, premove, true);
  }

  public clearPremove(color?: 'white' | 'black' | 'both'): void {
    const colors = this._resolveColorsForClearing(color);
    for (const code of colors) {
      if (this._premoveQueues[code].length > 0) {
        this._premoveQueues[code] = [];
      }
    }
    this._syncPremoveDisplay(undefined, true);
  }

  public getPremove(): Premove | null {
    return this._premove ? { ...this._premove } : null;
  }

  public clearAllDrawings(): void {
    this._premoveQueues.w = [];
    this._premoveQueues.b = [];
    if (this.drawingManager) {
      this.drawingManager.clearAll();
    }
    this._syncPremoveDisplay(undefined, true);
  }

  public exportDrawings(): string | null {
    return this.drawingManager ? this.drawingManager.exportState() : null;
  }

  public importDrawings(state: string): void {
    if (this.drawingManager) {
      this.drawingManager.importState(state);
      this._syncQueuesFromDrawingManager();
      this._syncPremoveDisplay(undefined, true);
    }
  }

  // ============================================================================
  // Public API - Promotion Management
  // ============================================================================

  public previewPromotionPiece(piece: PromotionPiece | null): void {
    if (!this._pendingPromotion || !this.drawingManager) {
      return;
    }

    const { to, color } = this._pendingPromotion;
    if (piece) {
      this.drawingManager.setPromotionPreview(to, color, piece);
    } else {
      this.drawingManager.setPromotionPreview(to, color);
    }
    this.renderAll();
  }

  public clearPromotionPreview(): void {
    if (!this.drawingManager) {
      return;
    }
    this.drawingManager.clearPromotionPreview();
    this.renderAll();
  }

  public isPromotionPending(): boolean {
    return this._pendingPromotion !== null;
  }

  public getPendingPromotion(): PendingPromotionSummary | null {
    if (!this._pendingPromotion) {
      return null;
    }

    const { from, to, color, mode } = this._pendingPromotion;
    return { from, to, color, mode };
  }

  // ============================================================================
  // Public API - Clock
  // ============================================================================

  public getClockState(): ClockState | null {
    if (!this.clockState) {
      return null;
    }
    return this._cloneClockState(this.clockState);
  }

  public setClockConfig(clock?: ClockConfig): void {
    this._initializeClock(clock);
    if (this.clockState) {
      this._emitClockNotifications(null, this.clockState);
    }
  }

  public setClockCallbacks(callbacks?: ClockCallbacks | null): void {
    this.clockCallbacks = callbacks ?? undefined;
  }

  public updateClockState(update: ClockStateUpdate): ClockState | null {
    if (!this.clockState) {
      return null;
    }

    const previous = this._cloneClockState(this.clockState);
    const next = this._mergeClockState(previous, update);
    this.clockState = next;
    this._emitClockNotifications(previous, next);

    return this._cloneClockState(next);
  }

  // ============================================================================
  // Public API - Event Management
  // ============================================================================

  public on<K extends keyof BoardEventMap>(
    event: K,
    handler: (payload: BoardEventMap[K]) => void,
  ): () => void {
    return this.bus.on(event, handler);
  }

  public registerExtensionPoint<K extends keyof BoardEventMap>(
    extensionId: string,
    event: K,
    handler: (payload: BoardEventMap[K]) => void,
  ): () => void {
    const state = this._findExtensionState(extensionId);
    if (!state) {
      throw new Error(`No extension with id "${extensionId}" is registered on this board.`);
    }
    return this._registerExtensionHandler(state, event, handler);
  }

  // ============================================================================
  // Public API - Lifecycle
  // ============================================================================

  public resize(): void {
    const dimensions = this._calculateBoardDimensions();
    this._updateCanvasDimensions(dimensions);
    this._updateInternalDimensions(dimensions);
    this._notifyDrawingManagerResize();
    this.renderAll();
  }

  public renderAll(): void {
    this._invokeExtensionHook('onBeforeRender');
    this._startRenderCaptureFrame();
    this._drawBoard();
    this._renderPiecesAndOverlayLayers();
    this._flushRenderCaptureFrame();
    this._invokeExtensionHook('onAfterRender');
    this._updateInlinePromotionPosition();
  }

  public destroy(): void {
    this._cancelPendingPromotion();
    this.eventManager?.detach();
    this.domManager.disconnect();
    this._disposeExtensions();
    this._hideInlinePromotion();
    this.root.innerHTML = '';
    this.domOverlay = undefined;
    this.squareLayer = undefined;
    this.pieceLayer = undefined;
    this.squareElements.clear();
    this.pieceElements.clear();
    this.inlinePromotionContainer = undefined;
    this.inlinePromotionButtons = [];
    this.inlinePromotionToken = null;
  }

  // ============================================================================
  // Private - DOM Utilities
  // ============================================================================

  private _applyNotationStyles(): void {
    if (!this.drawingManager) {
      return;
    }
    this.drawingManager.setNotationStyles({
      light: this.lightNotationStyle ?? null,
      dark: this.darkNotationStyle ?? null,
      alpha: this.alphaNotationStyle ?? null,
      numeric: this.numericNotationStyle ?? null,
    });
  }

  private _rasterize(): void {
    this.sprites = new FlatSprites(SPRITE_SIZE, this.theme);
  }

  // ============================================================================
  // Private - Clock Management
  // ============================================================================

  private _initializeClock(clockConfig: ClockConfig | undefined): void {
    if (!clockConfig) {
      this.clockState = null;
      this.clockCallbacks = undefined;
      return;
    }

    this.clockCallbacks = clockConfig.callbacks ?? undefined;
    this.clockState = this._resolveClockState(clockConfig);
  }

  private _resolveClockState(clockConfig: ClockConfig): ClockState {
    const white = this._createClockSideState('w', clockConfig);
    const black = this._createClockSideState('b', clockConfig);

    const defaultTurn = this.state?.turn ?? 'w';
    const requestedActive = clockConfig.active;
    let active: Color | null;

    if (requestedActive === 'w' || requestedActive === 'b') {
      active = requestedActive;
    } else if (requestedActive === null) {
      active = null;
    } else {
      active = defaultTurn;
    }

    let isPaused = clockConfig.paused === true;
    if (active === null) {
      isPaused = true;
    }

    let isRunning = !isPaused && active !== null;

    if ((active === 'w' && white.isFlagged) || (active === 'b' && black.isFlagged)) {
      active = null;
      isRunning = false;
      isPaused = true;
    }

    return {
      white,
      black,
      active,
      isPaused,
      isRunning,
      lastUpdatedAt: null,
    };
  }

  private _createClockSideState(color: Color, clockConfig: ClockConfig): ClockSideState {
    const sideConfig = clockConfig.sides?.[color];
    const baseInitial = this._resolveClockValue(clockConfig.initial, color) ?? 0;
    const baseIncrement = this._resolveClockValue(clockConfig.increment, color) ?? 0;

    const initial = this._sanitizeMillis(sideConfig?.initial, baseInitial);
    const increment = this._sanitizeMillis(sideConfig?.increment, baseIncrement);
    const remainingFallback =
      typeof sideConfig?.initial === 'number' ? sideConfig.initial : baseInitial;
    const remaining = this._sanitizeMillis(sideConfig?.remaining, remainingFallback ?? initial);
    const clampedRemaining = Math.max(0, remaining);

    return {
      initial,
      increment,
      remaining: clampedRemaining,
      isFlagged: clampedRemaining <= 0,
    };
  }

  private _resolveClockValue(
    source: number | Partial<Record<Color, number>> | undefined,
    color: Color,
  ): number | undefined {
    if (typeof source === 'number' && Number.isFinite(source)) {
      return this._sanitizeMillis(source);
    }
    if (source && typeof source === 'object') {
      const candidate = source[color];
      if (typeof candidate === 'number' && Number.isFinite(candidate)) {
        return this._sanitizeMillis(candidate);
      }
    }
    return undefined;
  }

  private _mergeClockState(current: ClockState, update: ClockStateUpdate): ClockState {
    const white = this._mergeClockSideState(current.white, update.white);
    const black = this._mergeClockSideState(current.black, update.black);

    let active =
      typeof update.active !== 'undefined'
        ? this._sanitizeActiveColor(update.active)
        : current.active;
    let isPaused = typeof update.paused === 'boolean' ? update.paused : current.isPaused;
    let lastUpdatedAt =
      typeof update.timestamp !== 'undefined' ? (update.timestamp ?? null) : current.lastUpdatedAt;

    let isRunning: boolean;
    if (typeof update.running === 'boolean') {
      isRunning = update.running;
      if (isRunning && typeof update.paused === 'undefined') {
        isPaused = false;
      }
      if (!isRunning && typeof update.paused === 'undefined') {
        isPaused = true;
      }
    } else {
      isRunning = !isPaused && active !== null;
    }

    if (active === null) {
      isRunning = false;
      isPaused = true;
    }

    if ((active === 'w' && white.isFlagged) || (active === 'b' && black.isFlagged)) {
      active = null;
      isRunning = false;
      isPaused = true;
    }

    if (!isRunning) {
      lastUpdatedAt = null;
    }

    return {
      white,
      black,
      active,
      isPaused,
      isRunning,
      lastUpdatedAt,
    };
  }

  private _mergeClockSideState(
    base: ClockSideState,
    update: Partial<ClockSideState> | undefined,
  ): ClockSideState {
    if (!update) {
      return { ...base };
    }

    const next: ClockSideState = {
      initial: base.initial,
      increment: base.increment,
      remaining: base.remaining,
      isFlagged: base.isFlagged,
    };

    if (typeof update.initial === 'number') {
      next.initial = this._sanitizeMillis(update.initial);
    }

    if (typeof update.increment === 'number') {
      next.increment = this._sanitizeMillis(update.increment);
    }

    if (typeof update.remaining === 'number') {
      next.remaining = this._sanitizeMillis(update.remaining);
      if (next.remaining > 0 && typeof update.isFlagged === 'undefined') {
        next.isFlagged = false;
      }
    }

    if (typeof update.isFlagged === 'boolean') {
      next.isFlagged = update.isFlagged;
    }

    if (next.remaining <= 0 && typeof update.isFlagged === 'undefined') {
      next.remaining = 0;
      next.isFlagged = true;
    }

    return next;
  }

  private _sanitizeMillis(value: unknown, fallback = 0): number {
    const candidate = typeof value === 'number' && Number.isFinite(value) ? value : fallback;
    if (!Number.isFinite(candidate)) {
      return 0;
    }
    return Math.max(0, Math.floor(candidate));
  }

  private _sanitizeActiveColor(value: Color | null | undefined): Color | null {
    if (value === 'w' || value === 'b') {
      return value;
    }
    return null;
  }

  private _cloneClockState(state: ClockState): ClockState {
    return {
      white: { ...state.white },
      black: { ...state.black },
      active: state.active,
      isPaused: state.isPaused,
      isRunning: state.isRunning,
      lastUpdatedAt: state.lastUpdatedAt,
    };
  }

  private _emitClockNotifications(previous: ClockState | null, next: ClockState): void {
    const changeState = this._cloneClockState(next);
    this.bus.emit('clockChange', changeState);
    this.clockCallbacks?.onClockChange?.(this._cloneClockState(next));

    const wasRunning = previous?.isRunning ?? false;
    if (wasRunning !== next.isRunning) {
      const eventState = this._cloneClockState(next);
      if (next.isRunning) {
        this.bus.emit('clockStart', eventState);
        this.clockCallbacks?.onClockStart?.(this._cloneClockState(next));
      } else {
        this.bus.emit('clockPause', eventState);
        this.clockCallbacks?.onClockPause?.(this._cloneClockState(next));
      }
    }

    const flaggedColors: Color[] = [];
    if (!previous || (!previous.white.isFlagged && next.white.isFlagged)) {
      flaggedColors.push('w');
    }
    if (!previous || (!previous.black.isFlagged && next.black.isFlagged)) {
      flaggedColors.push('b');
    }

    for (const color of flaggedColors) {
      const payloadState = this._cloneClockState(next);
      this.bus.emit('clockFlag', { color, state: payloadState });
      this.clockCallbacks?.onFlag?.({ color, state: this._cloneClockState(next) });
    }
  }

  private _syncClockFromTurn(previousTurn: Color): void {
    if (!this.clockState) {
      return;
    }
    const currentTurn = this.state.turn;
    if (previousTurn === currentTurn || this.clockState.active === currentTurn) {
      return;
    }
    this.updateClockState({ active: currentTurn });
  }

  // ============================================================================
  // Private - Dimension Management
  // ============================================================================

  private _setBoardGeometry(
    files: number,
    ranks: number,
    fileLabels?: readonly string[],
    rankLabels?: readonly string[],
  ): void {
    const geometry = resolveBoardGeometry({
      files,
      ranks,
      fileLabels,
      rankLabels,
      defaultFiles: DEFAULT_BOARD_FILES,
      defaultRanks: DEFAULT_BOARD_RANKS,
    });

    this.filesCount = geometry.files;
    this.ranksCount = geometry.ranks;
    this.fileLabels = geometry.fileLabels;
    this.rankLabels = geometry.rankLabels;
  }

  private _parseFEN(fen: string): ParsedFENState {
    return parseFEN(fen, { files: this.filesCount, ranks: this.ranksCount });
  }

  private _indicesToSquare(file: number, rank: number): Square {
    return sq(file, rank, this.fileLabels, this.rankLabels);
  }

  private _squareToIndices(square: Square): { f: number; r: number } {
    return sqToFR(square, this.fileLabels, this.rankLabels);
  }

  private _calculateBoardDimensions(): {
    cssWidth: number;
    cssHeight: number;
    pixelWidth: number;
    pixelHeight: number;
    dpr: number;
    square: number;
  } {
    const rect = this.root.getBoundingClientRect();
    const availableWidth = rect.width || DEFAULT_BOARD_SIZE;
    const availableHeight = rect.height || DEFAULT_BOARD_SIZE;
    const aspectRatio = this.filesCount / this.ranksCount;

    let cssWidth = availableWidth;
    let cssHeight = cssWidth / aspectRatio;

    if (cssHeight > availableHeight) {
      cssHeight = availableHeight;
      cssWidth = cssHeight * aspectRatio;
    }

    const dpr = globalThis.devicePixelRatio || 1;
    const pixelWidth = Math.max(1, Math.round(cssWidth * dpr));
    const pixelHeight = Math.max(1, Math.round(cssHeight * dpr));
    const square = pixelWidth / this.filesCount;

    return { cssWidth, cssHeight, pixelWidth, pixelHeight, dpr, square };
  }

  private _updateCanvasDimensions(dimensions: { pixelWidth: number; pixelHeight: number }): void {
    const { pixelWidth, pixelHeight } = dimensions;
    [this.cBoard, this.cPieces, this.cOverlay].forEach((canvas) => {
      canvas.width = pixelWidth;
      canvas.height = pixelHeight;
    });
  }

  private _updateInternalDimensions(dimensions: {
    cssWidth: number;
    cssHeight: number;
    dpr: number;
    square: number;
  }): void {
    this.sizePx = Math.max(dimensions.cssWidth, dimensions.cssHeight);
    this.dpr = dimensions.dpr;
    this.square = dimensions.square;
  }

  private _notifyDrawingManagerResize(): void {
    if (this.drawingManager) {
      this.drawingManager.updateDimensions({
        files: this.filesCount,
        ranks: this.ranksCount,
        fileLabels: this.fileLabels,
        rankLabels: this.rankLabels,
      });
    }
  }

  // ============================================================================
  // Private - Rendering
  // ============================================================================

  private _startRenderCaptureFrame(): void {
    if (!this.renderObserver) {
      this.isRenderCaptureActive = false;
      this.renderFrameRects = [];
      return;
    }

    this.renderFrameRects = [];
    this.isRenderCaptureActive = true;
  }

  private _recordRenderRect(
    layer: RenderLayer,
    type: RenderCommandType,
    x: number,
    y: number,
    width: number,
    height: number,
  ): void {
    if (!this.renderObserver || !this.isRenderCaptureActive) {
      return;
    }

    this.renderFrameRects.push({ layer, type, rect: { x, y, width, height } });
  }

  private _flushRenderCaptureFrame(): void {
    if (!this.renderObserver || !this.isRenderCaptureActive) {
      this.renderFrameRects = [];
      this.isRenderCaptureActive = false;
      return;
    }

    const payload = [...this.renderFrameRects];
    try {
      this.renderObserver(payload);
    } finally {
      this.renderFrameRects = [];
      this.isRenderCaptureActive = false;
    }
  }

  private _clearCanvas(
    ctx: CanvasRenderingContext2D,
    layer: RenderLayer,
    x: number,
    y: number,
    width: number,
    height: number,
  ): void {
    ctx.clearRect(x, y, width, height);
    this._recordRenderRect(layer, 'clear', x, y, width, height);
  }

  private _fillCanvas(
    ctx: CanvasRenderingContext2D,
    layer: RenderLayer,
    x: number,
    y: number,
    width: number,
    height: number,
  ): void {
    ctx.fillRect(x, y, width, height);
    this._recordRenderRect(layer, 'fill', x, y, width, height);
  }

  private _drawImage(
    ctx: CanvasRenderingContext2D,
    layer: RenderLayer,
    image: PieceSpriteImage,
    dx: number,
    dy: number,
    dWidth: number,
    dHeight: number,
    sx?: number,
    sy?: number,
    sWidth?: number,
    sHeight?: number,
  ): void {
    if (
      typeof sx === 'number' &&
      typeof sy === 'number' &&
      typeof sWidth === 'number' &&
      typeof sHeight === 'number'
    ) {
      ctx.drawImage(image, sx, sy, sWidth, sHeight, dx, dy, dWidth, dHeight);
    } else {
      ctx.drawImage(image, dx, dy, dWidth, dHeight);
    }

    this._recordRenderRect(layer, 'sprite', dx, dy, dWidth, dHeight);
  }

  private _drawBoard(): void {
    const { light, dark, boardBorder } = this.theme;
    const ctx = this.ctxB;
    const s = this.square;
    const W = this.cBoard.width;
    const H = this.cBoard.height;

    this._clearCanvas(ctx, 'board', 0, 0, W, H);
    ctx.fillStyle = boardBorder;
    this._fillCanvas(ctx, 'board', 0, 0, W, H);

    for (let r = 0; r < this.ranksCount; r++) {
      for (let f = 0; f < this.filesCount; f++) {
        const square = this._indicesToSquare(f, r);
        const { x, y } = this._calculateSquarePosition(f, r);
        const isLight = (r + f) % 2 === 0;
        const style = this._resolveSquareStyle(square, isLight);
        const fill = style.fill ?? (isLight ? light : dark);
        if (fill) {
          ctx.fillStyle = fill as CanvasGradient | CanvasPattern | string;
          this._fillCanvas(ctx, 'board', x, y, s, s);
        }
        if (style.stroke) {
          const strokeWidth = style.strokeWidth ?? 1;
          ctx.lineWidth = strokeWidth;
          ctx.strokeStyle = style.stroke as CanvasGradient | CanvasPattern | string;
          const inset = strokeWidth / 2;
          ctx.strokeRect(x + inset, y + inset, s - strokeWidth, s - strokeWidth);
        }
      }
    }

    this._renderSquareOverlays();
  }

  private _drawPieces(): void {
    const ctx = this.ctxP;
    const W = this.cPieces.width;
    const H = this.cPieces.height;

    this._clearCanvas(ctx, 'pieces', 0, 0, W, H);

    const draggingSq = this._dragging?.from;
    const activeDomPieces = new Set<Square>();
    const hasCustomPieces =
      this.customPieceRenderers && Object.keys(this.customPieceRenderers).length > 0;

    if (!hasCustomPieces) {
      this._clearDomPieces();
    }

    for (let r = 0; r < this.ranksCount; r++) {
      for (let f = 0; f < this.filesCount; f++) {
        const piece = this.state.board[r][f];
        if (!piece) continue;

        const square = this._indicesToSquare(f, r);
        const renderer = this._getCustomPieceRenderer(piece);

        if (renderer) {
          if (draggingSq === square) {
            this._removeDomPiece(square);
            continue;
          }
          this._renderDomPiece(square, piece as Piece, renderer, activeDomPieces);
          continue;
        }

        this._removeDomPiece(square);

        if (draggingSq === square) {
          if (this._dragging && this.dragGhostPiece) {
            this._drawGhostPiece(piece, square);
          }
          continue;
        }

        const { x, y } = this._sqToXY(square);
        this._drawPieceSprite(piece, x, y, 1);
      }
    }

    if (hasCustomPieces) {
      this._cleanupDomPieces(activeDomPieces);
    }

    if (this._dragging) {
      this._drawDraggingPiece();
    }
  }

  private _drawGhostPiece(piece: string, square: Square): void {
    const ctx = this.ctxP;
    ctx.save();
    ctx.globalAlpha = clamp(this.dragGhostOpacity, 0, 1);
    const { x, y } = this._sqToXY(square);
    this._drawPieceSprite(piece, x, y, 1);
    ctx.restore();
  }

  private _drawDraggingPiece(): void {
    if (!this._dragging) return;

    const { piece, x, y } = this._dragging;
    this._drawPieceSprite(piece, x - this.square / 2, y - this.square / 2, DRAG_SCALE);
  }

  private _getCustomPieceRenderer(piece: string): PieceRenderer | undefined {
    if (!this.customPieceRenderers) {
      return undefined;
    }
    return this.customPieceRenderers[piece as Piece];
  }

  private _renderDomPiece(
    square: Square,
    piece: Piece,
    renderer: PieceRenderer,
    active: Set<Square>,
  ): void {
    if (!this.pieceLayer) {
      return;
    }
    const element = this._ensurePieceElement(square);
    element.dataset.square = square;
    element.dataset.piece = piece;
    this._positionPieceElement(element, square);
    renderer({ square, piece, element, board: this });
    active.add(square);
  }

  private _ensurePieceElement(square: Square): HTMLDivElement {
    let element = this.pieceElements.get(square);
    if (element) {
      return element;
    }

    const doc = this.root.ownerDocument ?? document;
    element = doc.createElement('div');
    element.dataset.square = square;
    element.style.position = 'absolute';
    element.style.left = '0';
    element.style.top = '0';
    element.style.pointerEvents = 'none';
    element.style.willChange = 'transform';
    this.pieceLayer?.appendChild(element);
    this.pieceElements.set(square, element);
    return element;
  }

  private _positionPieceElement(element: HTMLDivElement, square: Square): void {
    const size = this.dpr ? this.square / this.dpr : this.square;
    const { x, y } = this._sqToXY(square);
    const cssX = this.dpr ? x / this.dpr : x;
    const cssY = this.dpr ? y / this.dpr : y;
    element.style.width = `${size}px`;
    element.style.height = `${size}px`;
    element.style.transform = `translate(${cssX}px, ${cssY}px)`;
  }

  private _cleanupDomPieces(active: Set<Square>): void {
    for (const [square, element] of this.pieceElements.entries()) {
      if (active.has(square)) {
        continue;
      }
      element.remove();
      this.pieceElements.delete(square);
    }
  }

  private _removeDomPiece(square: Square): void {
    const element = this.pieceElements.get(square);
    if (!element) {
      return;
    }
    element.remove();
    this.pieceElements.delete(square);
  }

  private _clearDomPieces(): void {
    for (const element of this.pieceElements.values()) {
      element.remove();
    }
    this.pieceElements.clear();
  }

  private _resolveSquareStyle(square: Square, isLight: boolean): SquareStyleOptions {
    const layers: SquareStyleOptions[] = [];
    if (this.baseSquareStyle) {
      layers.push(this.baseSquareStyle);
    }
    const colorStyle = isLight ? this.lightSquareStyleOptions : this.darkSquareStyleOptions;
    if (colorStyle) {
      layers.push(colorStyle);
    }
    const squareSpecific = this.squareStylesMap?.[square];
    if (squareSpecific) {
      layers.push(squareSpecific);
    }

    if (layers.length === 0) {
      return {};
    }

    return layers.reduce<SquareStyleOptions>((acc, style) => ({ ...acc, ...style }), {});
  }

  private _renderSquareOverlays(): void {
    if (!this.squareLayer) {
      return;
    }
    if (!this.customSquareRenderer) {
      this._clearSquareOverlay();
      return;
    }

    const renderer = this.customSquareRenderer;

    for (let r = 0; r < this.ranksCount; r++) {
      for (let f = 0; f < this.filesCount; f++) {
        const square = this._indicesToSquare(f, r);
        const element = this._ensureSquareElement(square);
        this._positionSquareElement(element, square);
        const isLight = (r + f) % 2 === 0;
        renderer({ square, isLight, element, board: this });
      }
    }
  }

  private _ensureSquareElement(square: Square): HTMLDivElement {
    let element = this.squareElements.get(square);
    if (element) {
      return element;
    }

    const doc = this.root.ownerDocument ?? document;
    element = doc.createElement('div');
    element.dataset.square = square;
    element.style.position = 'absolute';
    element.style.left = '0';
    element.style.top = '0';
    element.style.pointerEvents = 'none';
    element.style.willChange = 'transform';
    this.squareLayer?.appendChild(element);
    this.squareElements.set(square, element);
    return element;
  }

  private _positionSquareElement(element: HTMLDivElement, square: Square): void {
    const size = this.dpr ? this.square / this.dpr : this.square;
    const { x, y } = this._sqToXY(square);
    const cssX = this.dpr ? x / this.dpr : x;
    const cssY = this.dpr ? y / this.dpr : y;
    element.style.width = `${size}px`;
    element.style.height = `${size}px`;
    element.style.transform = `translate(${cssX}px, ${cssY}px)`;
  }

  private _clearSquareOverlay(): void {
    if (!this.squareLayer) {
      return;
    }
    this.squareLayer.innerHTML = '';
    this.squareElements.clear();
  }

  private _drawPieceSprite(piece: string, x: number, y: number, scale = 1): void {
    const custom = this.customPieceSprites[piece as Piece];
    if (custom) {
      this._drawCustomPieceSprite(custom, x, y, scale);
      return;
    }

    this._drawDefaultPieceSprite(piece, x, y, scale);
  }

  private _drawCustomPieceSprite(
    sprite: ResolvedPieceSprite,
    x: number,
    y: number,
    scale: number,
  ): void {
    const spriteScale = scale * (sprite.scale ?? 1);
    const size = this.square * spriteScale;
    const dx = x + (this.square - size) / 2 + sprite.offsetX * this.square;
    const dy = y + (this.square - size) / 2 + sprite.offsetY * this.square;
    this._drawImage(this.ctxP, 'pieces', sprite.image, dx, dy, size, size);
  }

  private _drawDefaultPieceSprite(piece: string, x: number, y: number, scale: number): void {
    const isWhite = isWhitePiece(piece);
    const idx = PIECE_INDEX_MAP[piece.toLowerCase()];
    const sx = idx * SPRITE_SIZE;
    const sy = isWhite ? SPRITE_SIZE : 0;
    const d = this.square * scale;
    const dx = x + (this.square - d) / 2;
    const dy = y + (this.square - d) / 2;

    this._drawImage(
      this.ctxP,
      'pieces',
      this.sprites.getSheet(),
      dx,
      dy,
      d,
      d,
      sx,
      sy,
      SPRITE_SIZE,
      SPRITE_SIZE,
    );
  }

  private _drawOverlay(): void {
    const ctx = this.ctxO;
    const W = this.cOverlay.width;
    const H = this.cOverlay.height;

    this._clearCanvas(ctx, 'overlay', 0, 0, W, H);

    this._drawLastMoveHighlight();
    this._drawCustomHighlights();
    this._drawSelectedSquare();
    this._drawLegalMoves();
    this._drawLegacyArrows();
    this._drawPremoveHighlight();
    this._drawCheckStatusHighlight();
    this._drawHoverHighlight();
    this._drawDrawingManagerElements();
  }

  private _renderPiecesAndOverlayLayers(): void {
    const alreadyCapturing = this.isRenderCaptureActive;
    if (!alreadyCapturing) {
      this._startRenderCaptureFrame();
    }

    this._drawPieces();
    this._drawOverlay();

    if (!alreadyCapturing) {
      this._flushRenderCaptureFrame();
    }
  }

  private _drawLastMoveHighlight(): void {
    if (!this._lastMove) return;

    const { from, to } = this._lastMove;
    const s = this.square;
    const A = this._sqToXY(from);
    const B = this._sqToXY(to);

    this.ctxO.fillStyle = this.theme.lastMove;
    this._fillCanvas(this.ctxO, 'overlay', A.x, A.y, s, s);
    this._fillCanvas(this.ctxO, 'overlay', B.x, B.y, s, s);
  }

  private _drawCustomHighlights(): void {
    if (!this._customHighlights?.squares) return;

    this.ctxO.fillStyle = this._getMoveHighlightColor();
    for (const sqr of this._customHighlights.squares) {
      const { x, y } = this._sqToXY(sqr);
      this._fillCanvas(this.ctxO, 'overlay', x, y, this.square, this.square);
    }
  }

  private _drawSelectedSquare(): void {
    if (!this._selected) return;

    const { x, y } = this._sqToXY(this._selected);
    this.ctxO.fillStyle = this.theme.moveFrom;
    this._fillCanvas(this.ctxO, 'overlay', x, y, this.square, this.square);
  }

  private _drawLegalMoves(): void {
    if (!this.highlightLegal || !this._selected || !this._legalCached) return;

    const s = this.square;
    this.ctxO.fillStyle = this.theme.dot;

    for (const move of this._legalCached) {
      const { x, y } = this._sqToXY(move.to);
      this.ctxO.beginPath();
      this.ctxO.arc(x + s / 2, y + s / 2, s * LEGAL_MOVE_DOT_RADIUS, 0, Math.PI * 2);
      this.ctxO.fill();
    }
  }

  private _drawLegacyArrows(): void {
    for (const arrow of this._arrows) {
      this._drawArrow(arrow.from, arrow.to, arrow.color || this.theme.arrow);
    }
  }

  private _drawPremoveHighlight(): void {
    if (!this._premove) return;

    const s = this.square;
    const A = this._sqToXY(this._premove.from);
    const B = this._sqToXY(this._premove.to);

    this.ctxO.fillStyle = this.theme.premove;
    this._fillCanvas(this.ctxO, 'overlay', A.x, A.y, s, s);
    this._fillCanvas(this.ctxO, 'overlay', B.x, B.y, s, s);
  }

  private _drawCheckStatusHighlight(): void {
    const highlight = this._computeStatusHighlight();

    if (this.drawingManager) {
      if (highlight) {
        this.drawingManager.setStatusHighlight(highlight);
      } else {
        this.drawingManager.clearStatusHighlight();
      }
    }

    if (!highlight || this.drawingManager) {
      return;
    }

    this.ctxO.save();
    this.ctxO.fillStyle = highlight.color;
    this.ctxO.globalAlpha = highlight.opacity ?? 1;

    if (highlight.mode === 'board') {
      this._fillCanvas(
        this.ctxO,
        'overlay',
        0,
        0,
        this.square * this.filesCount,
        this.square * this.ranksCount,
      );
    } else {
      for (const sqr of highlight.squares ?? []) {
        const { x, y } = this._sqToXY(sqr);
        this._fillCanvas(this.ctxO, 'overlay', x, y, this.square, this.square);
      }
    }

    this.ctxO.restore();
  }

  private _computeStatusHighlight(): StatusHighlight | null {
    const inCheck = this.rules.inCheck?.() ?? false;
    const checkmate = this.rules.isCheckmate?.() ?? false;
    const stalemate = this.rules.isStalemate?.() ?? false;

    if (!inCheck && !checkmate && !stalemate) {
      return null;
    }

    if (stalemate) {
      return {
        mode: 'board',
        color: this._resolveStatusColor('stalemate'),
      };
    }

    const defendingColor = this.state.turn;
    const kingPiece: Piece = defendingColor === 'w' ? 'K' : 'k';
    const [kingSquare] = this.getPieceSquares(kingPiece);

    if (!kingSquare) {
      return null;
    }

    const status: 'check' | 'checkmate' = checkmate ? 'checkmate' : 'check';
    return {
      mode: 'squares',
      squares: [kingSquare],
      color: this._resolveStatusColor(status),
    };
  }

  private _drawHoverHighlight(): void {
    if (!this._hoverSq || !this._dragging) return;

    const { x, y } = this._sqToXY(this._hoverSq);
    this.ctxO.fillStyle = this._getMoveHighlightColor();
    this._fillCanvas(this.ctxO, 'overlay', x, y, this.square, this.square);
  }

  private _getMoveHighlightColor(): string {
    return this.theme.moveHighlight || this.theme.moveTo;
  }

  private _resolveStatusColor(status: 'check' | 'checkmate' | 'stalemate'): string {
    const color = this.theme[status];
    if (typeof color === 'string' && color.length > 0) {
      return color;
    }
    if (status === 'stalemate') {
      return this.theme.lastMove;
    }
    return this._getMoveHighlightColor();
  }

  private _drawDrawingManagerElements(): void {
    if (!this.drawingManager) return;

    this.drawingManager.renderStatusHighlight();
    if (this.showArrows) {
      this.drawingManager.renderArrows();
    }
    if (this.showHighlights) {
      this.drawingManager.renderHighlights();
    }
    if (this.allowPremoves) {
      this.drawingManager.renderPremove();
    }
    this.drawingManager.renderPromotionPreview();
    if (this.showSquareNames) {
      this.drawingManager.renderSquareNames(this.orientation, this.square, this.dpr);
    }
  }

  private _drawArrow(from: Square, to: Square, color: string): void {
    const s = this.square;
    const A = this._sqToXY(from);
    const B = this._sqToXY(to);
    this._drawArrowBetween(A.x + s / 2, A.y + s / 2, B.x + s / 2, B.y + s / 2, color);
  }

  private _drawArrowBetween(
    fromX: number,
    fromY: number,
    toX: number,
    toY: number,
    color: string,
  ): void {
    const dx = toX - fromX;
    const dy = toY - fromY;
    const len = Math.hypot(dx, dy);
    if (len < 1) return;

    const ux = dx / len;
    const uy = dy / len;
    const head = Math.min(MIN_ARROW_HEAD_SIZE * this.dpr, len * ARROW_HEAD_SIZE_FACTOR);
    const thick = Math.max(MIN_ARROW_THICKNESS * this.dpr, this.square * ARROW_THICKNESS_FACTOR);

    const ctx = this.ctxO;
    ctx.save();
    ctx.lineCap = 'round';
    ctx.lineJoin = 'round';
    ctx.strokeStyle = color;
    ctx.fillStyle = color;
    ctx.globalAlpha = ARROW_OPACITY;

    // Draw arrow shaft
    ctx.beginPath();
    ctx.moveTo(fromX, fromY);
    ctx.lineTo(toX - ux * head, toY - uy * head);
    ctx.lineWidth = thick;
    ctx.stroke();

    // Draw arrow head
    ctx.beginPath();
    ctx.moveTo(toX, toY);
    ctx.lineTo(toX - ux * head - uy * head * 0.5, toY - uy * head + ux * head * 0.5);
    ctx.lineTo(toX - ux * head + uy * head * 0.5, toY - uy * head - ux * head * 0.5);
    ctx.closePath();
    ctx.fill();

    ctx.restore();
  }

  // ============================================================================
  // Private - Coordinate Conversion
  // ============================================================================

  private _sqToXY(square: Square): Point {
    const { f, r } = this._squareToIndices(square);
    return this._calculateSquarePosition(f, r);
  }

  private _squareCenter(square: Square): Point {
    const origin = this._sqToXY(square);
    return { x: origin.x + this.square / 2, y: origin.y + this.square / 2 };
  }

  private _calculateSquarePosition(file: number, rank: number): Point {
    const maxFile = this.filesCount - 1;
    const maxRank = this.ranksCount - 1;
    const ff = this.orientation === 'white' ? file : maxFile - file;
    const rr = this.orientation === 'white' ? maxRank - rank : rank;
    return { x: ff * this.square, y: rr * this.square };
  }

  private _xyToSquare(x: number, y: number): Square {
    const maxFile = this.filesCount - 1;
    const maxRank = this.ranksCount - 1;
    const f = clamp(Math.floor(x / this.square), 0, maxFile);
    const r = clamp(Math.floor(y / this.square), 0, maxRank);
    const ff = this.orientation === 'white' ? f : maxFile - f;
    const rr = this.orientation === 'white' ? maxRank - r : r;
    return this._indicesToSquare(ff, rr);
  }

  private _pieceAt(square: Square): string | null {
    const { f, r } = this._squareToIndices(square);
    return this.state.board[r]?.[f] ?? null;
  }

  // ============================================================================
  // Private - Event Handling
  // ============================================================================

  private _emitSquarePointerEvent<K extends SquarePointerEventName>(
    type: K,
    square: Square,
    event: PointerEvent,
  ): void {
    const piece = this._pieceAt(square) ?? null;
    const payload: BoardEventMap[K] = { square, piece, event } as BoardEventMap[K];
    this.bus.emit(type, payload);
  }

  private _emitSquareTransitionEvent<K extends SquareTransitionEventName>(
    type: K,
    square: Square,
    relatedSquare: Square | null,
    event: PointerEvent,
  ): void {
    const piece = this._pieceAt(square) ?? null;
    const payload: BoardEventMap[K] = {
      square,
      piece,
      relatedSquare,
      event,
    } as BoardEventMap[K];
    this.bus.emit(type, payload);
  }

  private _updatePointerSquare(square: Square | null, event: PointerEvent): void {
    if (square === this._pointerSquare) {
      return;
    }

    const previous = this._pointerSquare;
    if (previous) {
      this._emitSquareTransitionEvent('squareMouseOut', previous, square, event);
    }

    this._pointerSquare = square;

    if (square) {
      this._emitSquareTransitionEvent('squareMouseOver', square, previous, event);
    }
  }

  private _emitPieceDragEvent(
    event: PointerEvent,
    from: Square,
    piece: string,
    over: Square | null,
    pt: Point | null,
  ): void {
    this.bus.emit('pieceDrag', {
      from,
      piece,
      over,
      position: pt ? { x: pt.x, y: pt.y } : null,
      event,
    });
  }

  private _emitPieceDropEvent(
    event: PointerEvent,
    from: Square,
    piece: string,
    drop: Square | null,
    pt: Point | null,
  ): void {
    this.bus.emit('pieceDrop', {
      from,
      piece,
      drop,
      position: pt ? { x: pt.x, y: pt.y } : null,
      event,
    });
  }

  private _handleLeftMouseDown(e: PointerEvent): void {
    const pt = this._getPointerPosition(e);
    if (!pt) {
      this._updatePointerSquare(null, e);
      return;
    }

    const from = this._xyToSquare(pt.x, pt.y);
    this._updatePointerSquare(from, e);
    this._emitSquarePointerEvent('squareMouseDown', from, e);

    const piece = this._pieceAt(from);
    if (!piece) {
      return;
    }

    const side = isWhitePiece(piece) ? 'w' : 'b';
    if (side !== this.state.turn && !this.allowPremoves) {
      return;
    }

    if (this.canDragPiece) {
      const currentPosition = fenStringToPositionObject(this.getPosition(), {
        files: this.filesCount,
        ranks: this.ranksCount,
        fileLabels: this.fileLabels,
        rankLabels: this.rankLabels,
      });

      const canDrag = this.canDragPiece({
        board: this,
        orientation: this.orientation,
        position: currentPosition,
        square: from,
        piece: { pieceType: piece as Piece },
      });

      if (!canDrag) {
        return;
      }
    }

    if (!this._shouldSelectOnPointerDown(from, piece)) {
      this._hoverSq = from;
      this.renderAll();
      return;
    }

    this._setSelection(from, piece);
    this._hoverSq = from;
    this.renderAll();

    if (!this.allowDragging) {
      return;
    }

    this._pendingDrag = {
      from,
      piece,
      startClientX: e.clientX,
      startClientY: e.clientY,
      startX: pt.x,
      startY: pt.y,
    };

    if (this.dragActivationDistance <= 0) {
      this._activatePendingDrag(pt, e);
    }
  }

  private _handleLeftMouseUp(e: PointerEvent): void {
    const pt = this._getPointerPosition(e);

    const square = pt ? this._xyToSquare(pt.x, pt.y) : null;
    if (square) {
      this._updatePointerSquare(square, e);
      this._emitSquarePointerEvent('squareMouseUp', square, e);
    } else {
      this._updatePointerSquare(null, e);
    }

    if (this.drawingManager?.handleMouseUp(pt?.x || 0, pt?.y || 0)) {
      this.renderAll();
      this._pendingDrag = null;
      return;
    }

    if (!this._dragging) {
      if (this.drawingManager?.handleLeftClick()) {
        this.renderAll();
      }
      if (square && e.button === 0) {
        this._emitSquarePointerEvent('squareClick', square, e);
        const clickedPiece = this._pieceAt(square);
        if (clickedPiece) {
          this.bus.emit('pieceClick', { square, piece: clickedPiece, event: e });
        }
        if (this.interactive) {
          this._handleClickMove(square);
        }
      }
      this._pendingDrag = null;
      return;
    }

    const dropPoint =
      pt ??
      (!this.allowDragOffBoard && this._dragging
        ? { x: this._dragging.x, y: this._dragging.y }
        : null);

    this._handleDragEnd(e, dropPoint);
    this._pendingDrag = null;
  }

  private _handleRightMouseDown(e: PointerEvent): void {
    const pt = this._getPointerPosition(e);
    if (pt) {
      const square = this._xyToSquare(pt.x, pt.y);
      this._updatePointerSquare(square, e);
      this._emitSquarePointerEvent('squareRightClick', square, e);
    } else {
      this._updatePointerSquare(null, e);
    }
    if (
      pt &&
      this.drawingManager?.handleRightMouseDown(pt.x, pt.y, e.shiftKey, e.ctrlKey, e.altKey)
    ) {
      this.renderAll();
    }
  }

  private _handleRightMouseUp(e: PointerEvent): void {
    const pt = this._getPointerPosition(e);
    let handled = false;

    if (this.drawingManager && pt) {
      handled = this.drawingManager.handleRightMouseUp(pt.x, pt.y);
    }

    if (!handled && pt) {
      const activePremove = this.drawingManager?.getPremove();
      const queuedForWhite = this._premoveQueues.w.length > 0;
      const queuedForBlack = this._premoveQueues.b.length > 0;

      if (activePremove || queuedForWhite || queuedForBlack) {
        const activeColor = this.drawingManager?.getActivePremoveColor?.();
        const colorsToClear = new Set<'white' | 'black'>();

        if (activeColor === 'w') {
          colorsToClear.add('white');
        } else if (activeColor === 'b') {
          colorsToClear.add('black');
        } else {
          if (queuedForWhite) colorsToClear.add('white');
          if (queuedForBlack) colorsToClear.add('black');
        }

        if (colorsToClear.size === 0) {
          this.clearPremove();
        } else if (colorsToClear.size === 2) {
          this.clearPremove('both');
        } else {
          this.clearPremove(colorsToClear.has('white') ? 'white' : 'black');
        }

        handled = true;
      } else if (this.rightClickHighlights) {
        const square = this._xyToSquare(pt.x, pt.y);
        this.drawingManager?.handleHighlightClick(square, e.shiftKey, e.ctrlKey, e.altKey);
      }
    }

    this.renderAll();
  }

  private _handleMouseMove(e: PointerEvent, pt: Point | null): void {
    const square = pt ? this._xyToSquare(pt.x, pt.y) : null;
    if (square || this._pointerSquare) {
      this._updatePointerSquare(square, e);
    }

    if (this._pendingDrag && this.allowDragging) {
      const distance = Math.hypot(
        e.clientX - this._pendingDrag.startClientX,
        e.clientY - this._pendingDrag.startClientY,
      );

      if (distance >= this.dragActivationDistance) {
        const activationPoint = pt ?? {
          x: this._pendingDrag.startX,
          y: this._pendingDrag.startY,
        };
        this._activatePendingDrag(activationPoint, e);
      }
    }

    if (pt && this.drawingManager?.handleMouseMove(pt.x, pt.y)) {
      this.renderAll();
    }

    if (this._dragging && pt) {
      if (this.dragSnapToSquare && square) {
        const center = this._squareCenter(square);
        this._dragging.x = center.x;
        this._dragging.y = center.y;
      } else {
        this._dragging.x = pt.x;
        this._dragging.y = pt.y;
      }
      this._hoverSq = square;
      this._autoScrollDuringDrag(e);
      this._renderPiecesAndOverlayLayers();
      this._emitPieceDragEvent(e, this._dragging.from, this._dragging.piece, square, pt);
    } else if (this._dragging && !pt) {
      this._autoScrollDuringDrag(e);
      this._emitPieceDragEvent(e, this._dragging.from, this._dragging.piece, null, null);
    } else if (pt && this.interactive) {
      const piece = square ? this._pieceAt(square) : null;
      this._updateCursor(piece ? 'pointer' : 'default');
    } else if (!pt) {
      this._updateCursor('default');
    }
  }

  private _activatePendingDrag(pt: Point, event: PointerEvent): void {
    if (!this._pendingDrag) {
      return;
    }

    const { from, piece } = this._pendingDrag;
    const hoverSquare = this._xyToSquare(pt.x, pt.y);
    let dragX = pt.x;
    let dragY = pt.y;

    if (this.dragSnapToSquare && hoverSquare) {
      const center = this._squareCenter(hoverSquare);
      dragX = center.x;
      dragY = center.y;
    }

    this._dragging = { from, piece, x: dragX, y: dragY };
    this._pendingDrag = null;
    this._hoverSq = hoverSquare;

    if (this.allowAutoScroll) {
      this._ensureScrollContainer();
    }

    this._renderPiecesAndOverlayLayers();
    this._emitPieceDragEvent(event, from, piece, this._hoverSq, pt);
  }

  private _ensureScrollContainer(): void {
    if (!this.allowAutoScroll) {
      this._scrollContainer = null;
      return;
    }

    if (this._scrollContainer && this._scrollContainer.isConnected) {
      return;
    }

    let element: HTMLElement | null = this.root;
    while (element) {
      const style = globalThis.getComputedStyle?.(element);
      if (style && /(auto|scroll)/.test(`${style.overflow}${style.overflowX}${style.overflowY}`)) {
        this._scrollContainer = element;
        return;
      }
      element = element.parentElement;
    }

    this._scrollContainer = null;
  }

  private _autoScrollDuringDrag(e: PointerEvent): void {
    if (!this.allowAutoScroll || !this._dragging) {
      return;
    }

    this._ensureScrollContainer();
    const container = this._scrollContainer;
    if (!container) {
      return;
    }

    const rect = container.getBoundingClientRect();
    const threshold = 32;
    const maxStep = 24;

    const horizontalScrollable = container.scrollWidth > container.clientWidth;
    const verticalScrollable = container.scrollHeight > container.clientHeight;

    let deltaX = 0;
    let deltaY = 0;

    if (horizontalScrollable) {
      const distanceLeft = e.clientX - rect.left;
      const distanceRight = rect.right - e.clientX;
      if (distanceLeft < threshold) {
        deltaX = -Math.min(maxStep, threshold - distanceLeft);
      } else if (distanceRight < threshold) {
        deltaX = Math.min(maxStep, threshold - distanceRight);
      }
    }

    if (verticalScrollable) {
      const distanceTop = e.clientY - rect.top;
      const distanceBottom = rect.bottom - e.clientY;
      if (distanceTop < threshold) {
        deltaY = -Math.min(maxStep, threshold - distanceTop);
      } else if (distanceBottom < threshold) {
        deltaY = Math.min(maxStep, threshold - distanceBottom);
      }
    }

    if (!deltaX && !deltaY) {
      return;
    }

    if (typeof container.scrollBy === 'function') {
      container.scrollBy({ left: deltaX, top: deltaY, behavior: 'auto' });
    } else {
      container.scrollLeft += deltaX;
      container.scrollTop += deltaY;
    }
  }

  private _handleEscapeKey(): void {
    if (!this.dragCancelOnEsc && this._dragging) {
      return;
    }
    this._clearInteractionState();
    if (this.drawingManager) {
      this.drawingManager.cancelCurrentAction();
    }
    this.renderAll();
  }

  private _handleDragEnd(e: PointerEvent, pt: Point | null): void {
    if (!this._dragging) {
      return;
    }

    const dragging = this._dragging;
    const drop = pt ? this._xyToSquare(pt.x, pt.y) : null;

    this._emitPieceDropEvent(e, dragging.from, dragging.piece, drop, pt);

    this._dragging = null;
    this._hoverSq = null;

    if (!drop) {
      this._selected = null;
      this._legalCached = null;
      this.renderAll();
      return;
    }

    if (drop === dragging.from) {
      this.renderAll();
      return;
    }

    this.attemptMove(dragging.from, drop);
  }

  private _getPointerPosition(e: PointerEvent): Point | null {
    const rect = this.cOverlay.getBoundingClientRect();
    const scaleX = rect.width ? this.cOverlay.width / rect.width : 1;
    const scaleY = rect.height ? this.cOverlay.height / rect.height : 1;
    let x = (e.clientX - rect.left) * scaleX;
    let y = (e.clientY - rect.top) * scaleY;

    if (!this.allowDragOffBoard) {
      if (x < 0 || y < 0 || x > this.cOverlay.width || y > this.cOverlay.height) {
        return null;
      }
    } else {
      x = clamp(x, 0, this.cOverlay.width);
      y = clamp(y, 0, this.cOverlay.height);
    }

    return { x, y };
  }

  private _updateCursor(cursor: string): void {
    this.cOverlay.style.cursor = cursor;
  }

  // ============================================================================
  // Private - Move Logic
  // ============================================================================

  private _parseCoordinateNotation(
    notation: string,
  ): { from: Square; to: Square; promotion?: PromotionPiece } | null {
    const cleaned = notation.trim();
    if (!cleaned) return null;

    const match = cleaned.match(
      /^([a-zA-Z]+\d+)\s*(?:-|\s)?\s*([a-zA-Z]+\d+)(?:\s*(?:=)?\s*([qrbnQRBN]))?$/,
    );
    if (!match) return null;

    return {
      from: match[1] as Square,
      to: match[2] as Square,
      promotion: match[3]?.toLowerCase() as PromotionPiece | undefined,
    };
  }

  private _stripPgnComments(pgn: string): string {
    return pgn
      .replace(/\s*\{[^}]*\}\s*/g, ' ')
      .replace(/[ \t]{2,}/g, ' ')
      .replace(/ ?\n ?/g, '\n')
      .replace(/\n{3,}/g, '\n\n')
      .trim();
  }

  private _normalizeNotationInput(
    notation: string,
    from: MoveNotation,
  ): NormalizedNotationMove | null {
    if (from === 'san') {
      return this._normalizeMoveFromSan(notation);
    }

    if (from === 'uci' || from === 'coord') {
      const parsed = this._parseCoordinateNotation(notation);
      if (!parsed) {
        return null;
      }

      return {
        from: parsed.from.toLowerCase() as Square,
        to: parsed.to.toLowerCase() as Square,
        promotion: parsed.promotion,
      };
    }

    return null;
  }

  private _resolveSanFromMove(move: NormalizedNotationMove): string | null {
    if (move.san) {
      return move.san;
    }

    const chess = this._createNotationChess();
    if (!chess) {
      return null;
    }

    try {
      const result = chess.move({
        from: move.from,
        to: move.to,
        promotion: move.promotion,
      });

      return result?.san ?? null;
    } catch {
      return null;
    }
  }

  private _formatUciFromMove(move: NormalizedNotationMove): string | null {
    if (!move.from || !move.to) {
      return null;
    }

    const promotion = move.promotion ? move.promotion.toLowerCase() : '';
    return `${move.from}${move.to}${promotion}`;
  }

  private _formatCoordinateFromMove(move: NormalizedNotationMove): string | null {
    return this._formatUciFromMove(move);
  }

  private _createNotationChess(): Chess | null {
    try {
      return new Chess(this.rules.getFEN());
    } catch {
      return null;
    }
  }

  private _normalizeMoveFromSan(san: string): NormalizedNotationMove | null {
    const chess = this._createNotationChess();
    if (!chess) {
      return null;
    }

    try {
      const move = chess.move(san);
      if (!move) {
        return null;
      }

      return {
        from: move.from as Square,
        to: move.to as Square,
        promotion: (move.promotion as PromotionPiece | undefined) ?? undefined,
        san: move.san,
      };
    } catch {
      return null;
    }
  }

  private _handleClickMove(target: Square): void {
    const from = this._selected;
    if (!from || from === target) {
      if (from === target) {
        this.renderAll();
      }
      return;
    }

    const piece = this._pieceAt(from);
    if (!piece) {
      this._clearSelectionState();
      this.renderAll();
      return;
    }

    const targetPiece = this._pieceAt(target);
    if (targetPiece && isWhitePiece(targetPiece) === isWhitePiece(piece)) {
      this._setSelection(target, targetPiece);
      this.renderAll();
      return;
    }

    this.attemptMove(from, target);
  }

  private _attemptMove(
    from: Square,
    to: Square,
    options: { promotion?: Move['promotion'] } = {},
  ): boolean | 'pending' {
    if (this._isConflictingWithPendingPromotion(from, to)) {
      return false;
    }

    const piece = this._pieceAt(from);
    if (!piece) return false;

    const side = isWhitePiece(piece) ? 'w' : 'b';
    const promotion = options.promotion?.toLowerCase() as PromotionPiece | undefined;

    if (from === to) {
      this.renderAll();
      return true;
    }

    if (side !== this.state.turn) {
      return this._handlePremoveAttempt(from, to, side, promotion);
    }

    if (this._isPromotionMove(piece, to, side) && !promotion) {
      if (this.promotionOptions.autoQueen) {
        return this._executeMove(from, to, 'q');
      }
      return this._beginPromotionRequest(from, to, side, 'move');
    }

    return this._executeMove(from, to, promotion);
  }

  private _isConflictingWithPendingPromotion(from: Square, to: Square): boolean {
    return Boolean(
      this._pendingPromotion &&
        this._pendingPromotion.mode === 'move' &&
        (this._pendingPromotion.from !== from || this._pendingPromotion.to !== to),
    );
  }

  private _handlePremoveAttempt(
    from: Square,
    to: Square,
    side: 'w' | 'b',
    promotion?: PromotionPiece,
  ): boolean | 'pending' {
    if (!this.allowPremoves || !this._premoveSettings.colors[side]) return false;

    const piece = this._pieceAt(from)!;
    if (this._isPromotionMove(piece, to, side) && !promotion) {
      if (this.promotionOptions.autoQueen) {
        this._setPremove(from, to, 'q', side);
        return true;
      }
      return this._beginPromotionRequest(from, to, side, 'premove');
    }

    this._setPremove(from, to, promotion, side);
    return true;
  }

  private _executeMove(from: Square, to: Square, promotion?: PromotionPiece): boolean {
    const legal = this.rules.move({ from, to, promotion });

    if (legal?.ok) {
      this._processMoveSuccess(from, to, legal);
      return true;
    }

    this._processMoveFailure(from, to, legal);
    return false;
  }

  private _processMoveSuccess(from: Square, to: Square, legal: RulesMoveResponse): void {
    const fen = this.rules.getFEN();
    const oldState = this.state;
    const newState = this._parseFEN(fen);
    const movingColor = oldState.turn === 'w' ? 'white' : 'black';

    this.state = newState;
    this._syncOrientationFromTurn(false);
    this._clearSelectionState();
<<<<<<< HEAD
    this._hideInlinePromotion();
=======
    if (!this._pendingPromotion) {
      this._hideInlinePromotion();
    }
>>>>>>> 837ede83
    this._lastMove = { from, to };

    if (this.drawingManager) {
      this.drawingManager.clearArrows();
    }

    const eventType = this._determineSoundEventType(legal);
    this.audioManager.playSound(eventType, movingColor);
    this._animateTo(newState, oldState);
    this._emitMoveEvent(from, to, fen);

    setTimeout(() => {
      this._executePremoveIfValid();
    }, this.animationMs + POST_MOVE_PREMOVE_DELAY);
  }

  private _determineSoundEventType(legal: RulesMoveResponse): BoardSoundEventType {
    const moveDetail = legal.move as
      | { captured?: unknown; san?: string; promotion?: unknown; flags?: string }
      | undefined;
    const san = moveDetail?.san;

    const isPromotion =
      typeof moveDetail?.promotion !== 'undefined' ||
      (typeof moveDetail?.flags === 'string' && moveDetail.flags.includes('p')) ||
      (typeof san === 'string' && san.includes('='));

    if (isPromotion) {
      return 'promote';
    }

    if (this.rules.isCheckmate?.()) {
      return 'checkmate';
    }

    const capturedPiece = moveDetail?.captured;

    if (typeof san === 'string' && san.includes('#')) {
      return 'checkmate';
    }

    if (this.rules.inCheck?.()) {
      return 'check';
    }

    if (typeof san === 'string' && san.includes('+')) {
      return 'check';
    }

    if (capturedPiece) {
      return 'capture';
    }

    return 'move';
  }

  private _processMoveFailure(
    from: Square,
    to: Square,
    legal: RulesMoveResponse | null | undefined,
  ): void {
    this._clearSelectionState();
    this.renderAll();
    const activeColor = this.state.turn === 'w' ? 'white' : 'black';
    this.audioManager.playSound('illegal', activeColor);
    this._emitIllegalMoveEvent(from, to, legal);
  }

  private _setPremove(
    from: Square,
    to: Square,
    promotion: PromotionPiece | undefined,
    color: Color,
  ): void {
    if (!this.allowPremoves || !this._premoveSettings.colors[color]) return;

    const premove: Premove = promotion ? { from, to, promotion } : { from, to };
    this._queuePremove(color, premove, true);
    this._clearSelectionState();
  }

  private _shouldSelectOnPointerDown(square: Square, piece: string): boolean {
    if (!this._selected || this._selected === square) {
      return true;
    }

    const current = this._pieceAt(this._selected);
    if (!current) return true;

    const currentIsWhite = isWhitePiece(current);
    const nextIsWhite = isWhitePiece(piece);

    if (currentIsWhite === nextIsWhite) return true;

    const orientationIsWhite = this.orientation === 'white';
    return nextIsWhite === orientationIsWhite;
  }

  private _setSelection(square: Square, piece: string): void {
    const side = isWhitePiece(piece) ? 'w' : 'b';
    this._selected = square;

    if (side === this.state.turn) {
      this._legalCached = this.rules.movesFrom(square);
    } else if (this.allowPremoves) {
      this._legalCached = [];
    } else {
      this._legalCached = null;
    }
  }

  // ============================================================================
  // Private - Promotion Logic
  // ============================================================================

  private _isPromotionMove(piece: string, to: Square, side: 'w' | 'b'): boolean {
    if (piece.toLowerCase() !== 'p') return false;

    if (this.ranksCount <= 0) return false;

    let rankIndex: number;
    try {
      ({ r: rankIndex } = this._squareToIndices(to));
    } catch {
      return false;
    }

    const promotionRankIndex = side === 'w' ? this.ranksCount - 1 : 0;
    return rankIndex === promotionRankIndex;
  }

  private _beginPromotionRequest(
    from: Square,
    to: Square,
    color: 'w' | 'b',
    mode: PromotionMode,
  ): 'pending' {
    this._cancelPendingPromotion();

    const token = ++this._promotionToken;
    const pending: PendingPromotionState = {
      token,
      from,
      to,
      color,
      mode,
      request: undefined as unknown as PromotionRequest,
    };

    this._pendingPromotion = pending;
    this._clearSelectionState();
    this._dragging = null;
    this.previewPromotionPiece(null);

    const request: PromotionRequest = {
      from,
      to,
      color,
      mode,
      choices: [...PROMOTION_CHOICES],
      resolve: (choice) => this._resolvePromotion(token, choice),
      cancel: () => this._cancelPromotionRequest(token),
    };

    pending.request = request;
    this._handlePromotionRequestUI(pending);
    this._emitPromotionRequest(request);
    return 'pending';
  }

  private _resolvePromotion(token: number, piece: PromotionPiece): void {
    const pending = this._pendingPromotion;
    if (!pending || pending.token !== token) return;

    this.previewPromotionPiece(piece);

    const { from, to, mode } = pending;
    this._pendingPromotion = null;
    this._hideInlinePromotion();

    if (mode === 'move') {
      this._attemptMove(from, to, { promotion: piece });
    } else {
      this._setPremove(from, to, piece, pending.color);
    }

    this.clearPromotionPreview();
  }

  private _cancelPromotionRequest(token: number): void {
    const pending = this._pendingPromotion;
    if (!pending || pending.token !== token) return;

    this._pendingPromotion = null;
    this._hideInlinePromotion();
    this.clearPromotionPreview();
  }

  private _cancelPendingPromotion(): void {
    if (this._pendingPromotion) {
      this._pendingPromotion.request.cancel();
    }
  }

  private _emitPromotionRequest(request: PromotionRequest): void {
    if (this.promotionHandler) {
      try {
        const result = this.promotionHandler(request);
        if (result && typeof (result as Promise<void>).then === 'function') {
          void (result as Promise<void>).catch((error) => {
            console.error('[NeoChessBoard] Promotion handler rejected.', error);
          });
        }
      } catch (error) {
        console.error('[NeoChessBoard] Promotion handler threw an error.', error);
      }
    }

    this.bus.emit('promotion', request);
  }

  private _handlePromotionRequestUI(pending: PendingPromotionState): void {
    if (this.promotionOptions.autoQueen) {
      this._hideInlinePromotion();
      return;
    }

    if (this.promotionOptions.ui === 'inline') {
      this._showInlinePromotion(pending);
    } else {
      this._hideInlinePromotion();
    }
  }

  private _updatePromotionOptions(options?: PromotionOptions): void {
    const previous = this.promotionOptions;
    const next: { autoQueen: boolean; ui: 'dialog' | 'inline' } = {
      autoQueen: options?.autoQueen === true,
      ui: options?.ui === 'inline' ? 'inline' : 'dialog',
    };

    this.promotionOptions = next;

    const pending = this._pendingPromotion;
    if (!pending) {
      if (previous.ui === 'inline' && next.ui !== 'inline') {
        this._hideInlinePromotion();
      }
      return;
    }

    if (next.autoQueen) {
      const token = pending.token;
      this._hideInlinePromotion();
      this._resolvePromotion(token, 'q');
      this.root.querySelectorAll('.ncb-inline-promotion').forEach((overlay) => {
        overlay.innerHTML = '';
        overlay.removeAttribute('data-square');
        overlay.removeAttribute('data-color');
        overlay.removeAttribute('data-mode');
      });
      return;
    }

    if (next.ui === 'inline') {
      this._showInlinePromotion(pending);
    } else if (previous.ui === 'inline') {
      this._hideInlinePromotion();
    }
  }

  private _ensureInlinePromotionContainer(): HTMLDivElement | null {
    if (typeof document === 'undefined') {
      return null;
    }

    const overlayRoot = this.domOverlay ?? this.root;
    const existing = overlayRoot.querySelectorAll<HTMLDivElement>('.ncb-inline-promotion');
    if (existing.length > 0) {
      const primary = existing[0];
      for (let i = 1; i < existing.length; i += 1) {
        const extra = existing[i];
        extra.parentElement?.removeChild(extra);
      }
      this.inlinePromotionContainer = primary;
      return primary;
    }

    if (this.inlinePromotionContainer && this.inlinePromotionContainer.isConnected) {
      return this.inlinePromotionContainer;
    }

    const doc = this.root.ownerDocument ?? document;
    const container = doc.createElement('div');
    container.className = 'ncb-inline-promotion';
    Object.assign(container.style, {
      position: 'absolute',
      left: '0',
      top: '0',
      display: 'none',
      pointerEvents: 'auto',
      zIndex: '40',
    });
    container.addEventListener('pointerdown', (event) => {
      event.stopPropagation();
    });
    container.addEventListener('pointerup', (event) => {
      event.stopPropagation();
    });
    container.addEventListener('click', (event) => {
      event.stopPropagation();
    });

    overlayRoot.appendChild(container);
    this.inlinePromotionContainer = container;
    return container;
  }

  private _calculateInlinePromotionMetrics(): {
    buttonSize: number;
    padding: number;
    gap: number;
    containerWidth: number;
    containerHeight: number;
  } {
    const cssSquare = this.dpr ? this.square / this.dpr : this.square;
    const buttonSize = Math.max(28, Math.min(72, Math.round(cssSquare * 0.82)));
    const padding = Math.max(4, Math.round(buttonSize * 0.24));
    const gap = Math.max(4, Math.round(buttonSize * 0.2));
    const count = Math.max(1, this.inlinePromotionButtons.length || 4);
    const containerWidth = buttonSize + padding * 2;
    const containerHeight = padding * 2 + buttonSize * count + gap * Math.max(0, count - 1);
    return { buttonSize, padding, gap, containerWidth, containerHeight };
  }

  private _styleInlinePromotionButtons(): { containerWidth: number; containerHeight: number } {
    if (!this.inlinePromotionContainer) {
      return { containerWidth: 0, containerHeight: 0 };
    }

    const metrics = this._calculateInlinePromotionMetrics();
    const { buttonSize, padding, gap, containerWidth, containerHeight } = metrics;
    const container = this.inlinePromotionContainer;

    Object.assign(container.style, {
      flexDirection: 'column',
      alignItems: 'stretch',
      padding: `${padding}px`,
      gap: `${gap}px`,
      width: `${containerWidth}px`,
      borderRadius: `${Math.max(8, Math.round(buttonSize * 0.28))}px`,
      background: 'rgba(15, 23, 42, 0.92)',
      boxShadow: '0 18px 40px rgba(15, 23, 42, 0.35)',
      backdropFilter: 'blur(6px)',
    });

    for (const button of this.inlinePromotionButtons) {
      Object.assign(button.style, {
        width: `${buttonSize}px`,
        height: `${buttonSize}px`,
        borderRadius: `${Math.max(6, Math.round(buttonSize * 0.28))}px`,
        border: '1px solid rgba(148, 163, 184, 0.45)',
        background: 'rgba(30, 41, 59, 0.85)',
        color: '#f8fafc',
        fontWeight: '600',
        fontSize: `${Math.round(buttonSize * 0.5)}px`,
        display: 'flex',
        alignItems: 'center',
        justifyContent: 'center',
        cursor: 'pointer',
        padding: '0',
        transition: 'transform 120ms ease, background 120ms ease',
      });
    }

    return { containerWidth, containerHeight };
  }

  private _showInlinePromotion(pending: PendingPromotionState): void {
    const request = pending.request;
    if (!request) {
      return;
    }

    const container = this._ensureInlinePromotionContainer();
    if (!container) {
      return;
    }

    container.innerHTML = '';
    container.dataset.square = pending.to;
    container.setAttribute('data-color', pending.color);
    container.setAttribute('data-mode', pending.mode);

    const doc = container.ownerDocument ?? document;
    const pieces =
      request.choices && request.choices.length > 0 ? request.choices : [...PROMOTION_CHOICES];

    this.inlinePromotionButtons = pieces.map((piece) => {
      const button = doc.createElement('button');
      button.type = 'button';
      button.className = 'ncb-inline-promotion__choice';
      button.dataset.piece = piece;
      button.title = `Promote to ${piece.toUpperCase()}`;
      button.textContent = piece.toUpperCase();
      button.addEventListener('pointerenter', () => {
        this.previewPromotionPiece(piece);
      });
      button.addEventListener('pointerleave', () => {
        this.previewPromotionPiece(null);
      });
      button.addEventListener('focus', () => {
        this.previewPromotionPiece(piece);
      });
      button.addEventListener('blur', () => {
        this.previewPromotionPiece(null);
      });
      button.addEventListener('click', (event) => {
        event.preventDefault();
        event.stopPropagation();
        if (!this._pendingPromotion || this._pendingPromotion.token !== pending.token) {
          return;
        }
        request.resolve(piece);
      });
      button.addEventListener('keydown', (event) => {
        if (event.key === 'Enter' || event.key === ' ') {
          event.preventDefault();
          event.stopPropagation();
          if (!this._pendingPromotion || this._pendingPromotion.token !== pending.token) {
            return;
          }
          request.resolve(piece);
        }
      });
      button.addEventListener('pointerdown', (event) => {
        event.stopPropagation();
        button.style.transform = 'scale(0.97)';
      });
      button.addEventListener('pointerup', (event) => {
        event.stopPropagation();
        button.style.transform = 'scale(1)';
      });
      button.addEventListener('pointerleave', () => {
        button.style.transform = 'scale(1)';
      });
      container.appendChild(button);
      return button;
    });

    container.style.display = 'flex';
    this.inlinePromotionToken = pending.token;
    this._styleInlinePromotionButtons();
    this._updateInlinePromotionPosition();
  }

  private _hideInlinePromotion(): void {
    const container = this.inlinePromotionContainer;
    if (!container) {
      return;
    }
    container.style.display = 'none';
    container.removeAttribute('data-square');
    container.removeAttribute('data-color');
    container.removeAttribute('data-mode');
    const replacer = container as HTMLElement & {
      replaceChildren?: (...nodes: Node[]) => void;
    };
    replacer.replaceChildren?.();
    container.innerHTML = '';
    this.inlinePromotionButtons = [];
    this.inlinePromotionToken = null;
  }

  private _updateInlinePromotionPosition(): void {
    const container = this.inlinePromotionContainer;
    const pending = this._pendingPromotion;

    if (!container || !pending) {
      return;
    }
    if (container.style.display === 'none') {
      return;
    }
    if (this.inlinePromotionToken !== pending.token) {
      return;
    }

    const { containerWidth, containerHeight } = this._styleInlinePromotionButtons();
    const boardWidth = this.cOverlay ? this.cOverlay.width / (this.dpr || 1) : this.sizePx;
    const boardHeight = this.cOverlay ? this.cOverlay.height / (this.dpr || 1) : this.sizePx;
    const { x, y } = this._sqToXY(pending.to);
    const cssX = this.dpr ? x / this.dpr : x;
    const cssY = this.dpr ? y / this.dpr : y;
    const cssSquare = this.dpr ? this.square / this.dpr : this.square;

    let left = cssX + cssSquare;
    if (left + containerWidth > boardWidth) {
      left = cssX - containerWidth;
    }
    if (left < 0) {
      left = 0;
    }

    let top = cssY + cssSquare / 2 - containerHeight / 2;
    if (top < 0) {
      top = 0;
    }
    if (top + containerHeight > boardHeight) {
      top = boardHeight - containerHeight;
    }

    container.style.left = `${Math.round(left)}px`;
    container.style.top = `${Math.round(top)}px`;
  }

  // ============================================================================
  // Private - Premove Execution
  // ============================================================================

  private _executePremoveIfValid(): void {
    if (!this.allowPremoves) return;

    const color = this.state.turn;
    const queue = this._premoveQueues[color];

    if (!queue.length) {
      this._syncPremoveDisplay(undefined, false);
      return;
    }

    while (queue.length) {
      const premove = queue[0];
      const premoveResult = this.rules.move({
        from: premove.from,
        to: premove.to,
        promotion: premove.promotion,
      });

      if (premoveResult?.ok) {
        setTimeout(() => {
          this._executePremove(premove, color);
        }, PREMOVE_EXECUTION_DELAY);
        return;
      }

      this._handleInvalidPremove(color, premove, premoveResult?.reason);
      if (!queue.length) {
        this._syncPremoveDisplay(undefined, false);
        return;
      }
    }

    this._syncPremoveDisplay(undefined, false);
  }

  private _executePremove(premove: Premove, color: Color): void {
    this._removeMatchingPremove(color, premove);

    const newFen = this.rules.getFEN();
    const newState = this._parseFEN(newFen);
    const oldState = this.state;

    this.state = newState;
    this._syncOrientationFromTurn(false);
    this._lastMove = { from: premove.from, to: premove.to };

    this.drawingManager?.clearArrows();

    this._syncPremoveDisplay(undefined, false);

    this._animateTo(newState, oldState);
    this._emitMoveEvent(premove.from, premove.to, newFen);
    this._emitPremoveApplied(premove, color, newFen);

    setTimeout(() => {
      this._executePremoveIfValid();
    }, this.animationMs + POST_MOVE_PREMOVE_DELAY);
  }

  private _queuePremove(color: Color, premove: Premove, render: boolean): void {
    if (!this._premoveSettings.colors[color]) {
      return;
    }

    const entry: Premove = premove.promotion
      ? { from: premove.from, to: premove.to, promotion: premove.promotion }
      : { from: premove.from, to: premove.to };

    if (this._premoveSettings.multi) {
      this._premoveQueues[color] = [...this._premoveQueues[color], entry];
    } else {
      this._premoveQueues[color] = [entry];
    }

    this._syncPremoveDisplay(color, render);
  }

  private _syncPremoveDisplay(preferredColor?: Color, render = false): void {
    if (!this.allowPremoves) {
      if (this.drawingManager) {
        this.drawingManager.setPremoveQueues(undefined, undefined);
      }
      this._premove = null;
      if (render) {
        this.renderAll();
      }
      return;
    }

    const active = this._determineActivePremove(preferredColor);
    if (this.drawingManager) {
      this.drawingManager.setPremoveQueues(this._buildPremoveQueueState(), active ?? undefined);
    }
    this._premove = active ? { ...active.premove } : null;

    if (render) {
      this.renderAll();
    }
  }

  private _buildPremoveQueueState(): Partial<Record<Color, Premove[]>> | undefined {
    const queues: Partial<Record<Color, Premove[]>> = {};
    for (const color of ['w', 'b'] as const) {
      if (!this._premoveSettings.colors[color]) continue;
      if (this._premoveQueues[color].length) {
        queues[color] = this._premoveQueues[color].map((entry) => ({ ...entry }));
      }
    }
    return Object.keys(queues).length ? queues : undefined;
  }

  private _determineActivePremove(
    preferredColor?: Color,
  ): { color: Color; premove: Premove } | null {
    const order: Color[] = [];
    const seen = new Set<Color>();
    const push = (color: Color): void => {
      if (!seen.has(color)) {
        seen.add(color);
        order.push(color);
      }
    };

    if (preferredColor) {
      push(preferredColor);
    } else {
      const waiting = this._defaultPremoveColor();
      push(waiting);
      push(this.state.turn);
    }
    push('w');
    push('b');

    for (const color of order) {
      if (!this._premoveSettings.colors[color]) continue;
      const queue = this._premoveQueues[color];
      if (queue.length) {
        return { color, premove: { ...queue[0] } };
      }
    }

    return null;
  }

  private _truncateQueuesForSingle(): void {
    for (const color of ['w', 'b'] as const) {
      if (this._premoveQueues[color].length > 1) {
        this._premoveQueues[color] = [this._premoveQueues[color][0]];
      }
    }
  }

  private _handleInvalidPremove(color: Color, premove: Premove, reason?: string): void {
    this._removeMatchingPremove(color, premove);
    this._syncPremoveDisplay(color, true);
    const payload: PremoveInvalidatedEvent = {
      color: this._colorCodeToString(color),
      premove: { ...premove },
      reason,
    };
    this.bus.emit('premoveInvalidated', payload);
  }

  private _removeMatchingPremove(color: Color, premove: Premove): void {
    const queue = this._premoveQueues[color];
    if (!queue.length) return;

    if (this._arePremovesEqual(queue[0], premove)) {
      queue.shift();
      return;
    }

    const index = queue.findIndex((entry) => this._arePremovesEqual(entry, premove));
    if (index >= 0) {
      queue.splice(index, 1);
    }
  }

  private _arePremovesEqual(a: Premove, b: Premove): boolean {
    return a.from === b.from && a.to === b.to && (a.promotion ?? null) === (b.promotion ?? null);
  }

  private _emitPremoveApplied(premove: Premove, color: Color, fen: string): void {
    const payload: PremoveAppliedEvent = {
      from: premove.from,
      to: premove.to,
      fen,
      color: this._colorCodeToString(color),
      promotion: premove.promotion,
      remaining: this._premoveQueues[color].length,
    };
    this.bus.emit('premoveApplied', payload);
  }

  private _colorCodeToString(color: Color): 'white' | 'black' {
    return color === 'w' ? 'white' : 'black';
  }

  private _resolveTargetColor(color?: 'white' | 'black' | Color): Color {
    const normalized = this._normalizeColorSelection(color as Color | 'white' | 'black');
    return normalized[0] ?? this._defaultPremoveColor();
  }

  private _defaultPremoveColor(): Color {
    return this.state.turn === 'w' ? 'b' : 'w';
  }

  private _normalizeColorSelection(
    input?: 'white' | 'black' | 'both' | Color | Array<'white' | 'black' | Color>,
  ): Color[] {
    if (typeof input === 'undefined') {
      return [];
    }

    const values = Array.isArray(input) ? input : [input];
    const result: Color[] = [];

    for (const value of values) {
      if (value === 'both') {
        if (!result.includes('w')) result.push('w');
        if (!result.includes('b')) result.push('b');
        continue;
      }

      const code = value === 'white' ? 'w' : value === 'black' ? 'b' : value;
      if ((code === 'w' || code === 'b') && !result.includes(code)) {
        result.push(code);
      }
    }

    return result;
  }

  private _resolveColorsForClearing(color?: 'white' | 'black' | 'both'): Color[] {
    const normalized = this._normalizeColorSelection(color);
    return normalized.length ? normalized : (['w', 'b'] as Color[]);
  }

  private _applyInitialPremoveSettings(settings: BoardPremoveSettings): void {
    if (typeof settings.multi === 'boolean') {
      this._premoveSettings.multi = settings.multi;
    }
    if (settings.color) {
      this._setPremoveColorsFromColorOption(settings.color);
    }
    if (settings.colors) {
      this._setPremoveColors(settings.colors);
    }
  }

  private _setPremoveColorsFromColorOption(option: 'white' | 'black' | 'both'): void {
    if (option === 'white') {
      this._premoveSettings.colors = { w: true, b: false };
      this._premoveQueues.b = [];
    } else if (option === 'black') {
      this._premoveSettings.colors = { w: false, b: true };
      this._premoveQueues.w = [];
    } else {
      this._premoveSettings.colors = { w: true, b: true };
    }
  }

  private _setPremoveColors(colors: Partial<Record<'white' | 'black', boolean>>): void {
    if (typeof colors.white === 'boolean') {
      this._premoveSettings.colors.w = colors.white;
      if (!colors.white) {
        this._premoveQueues.w = [];
      }
    }
    if (typeof colors.black === 'boolean') {
      this._premoveSettings.colors.b = colors.black;
      if (!colors.black) {
        this._premoveQueues.b = [];
      }
    }
  }

  private _createPremoveController(): BoardPremoveController {
    return {
      enable: (options: BoardPremoveEnableOptions = {}) => {
        if (typeof options.multi === 'boolean') {
          this._premoveSettings.multi = options.multi;
          if (!options.multi) {
            this._truncateQueuesForSingle();
          }
        }

        if (options.color) {
          this._setPremoveColorsFromColorOption(options.color);
        }

        if (options.colors) {
          this._setPremoveColors(options.colors);
        }

        if (!this.allowPremoves) {
          this.setAllowPremoves(true);
        } else {
          this._syncPremoveDisplay(undefined, true);
        }
      },
      disable: (color) => {
        if (!color) {
          this.setAllowPremoves(false);
          return;
        }

        const colors = this._normalizeColorSelection(color);
        if (!colors.length) {
          this.setAllowPremoves(false);
          return;
        }

        let updated = false;
        for (const code of colors) {
          if (this._premoveSettings.colors[code]) {
            this._premoveSettings.colors[code] = false;
            this._premoveQueues[code] = [];
            updated = true;
          }
        }

        if (updated) {
          this._syncPremoveDisplay(undefined, true);
        }
      },
      clear: (color) => {
        const colors = color ? this._resolveColorsForClearing(color) : (['w', 'b'] as Color[]);
        let updated = false;
        for (const code of colors) {
          if (this._premoveQueues[code].length) {
            this._premoveQueues[code] = [];
            updated = true;
          }
        }
        if (updated) {
          this._syncPremoveDisplay(undefined, true);
        }
      },
      getQueue: (color) => {
        const resolved = color
          ? this._normalizeColorSelection(color)[0]
          : this._defaultPremoveColor();
        const target = resolved ?? this._defaultPremoveColor();
        return this._premoveQueues[target].map((entry) => ({ ...entry }));
      },
      getQueues: () => ({
        white: this._premoveQueues.w.map((entry) => ({ ...entry })),
        black: this._premoveQueues.b.map((entry) => ({ ...entry })),
      }),
      isEnabled: () => this.allowPremoves,
      isMulti: () => this._premoveSettings.multi,
      setMulti: (enabled) => {
        this._premoveSettings.multi = enabled;
        if (!enabled) {
          this._truncateQueuesForSingle();
        }
        this._syncPremoveDisplay(undefined, true);
      },
      config: (): BoardPremoveControllerConfig => ({
        enabled: this.allowPremoves,
        multi: this._premoveSettings.multi,
        colors: {
          white: this._premoveSettings.colors.w,
          black: this._premoveSettings.colors.b,
        },
      }),
    };
  }

  private _syncQueuesFromDrawingManager(): void {
    if (!this.drawingManager) {
      return;
    }

    const queues = this.drawingManager.getPremoveQueues();
    this._premoveQueues.w = queues?.w ? queues.w.map((entry) => ({ ...entry })) : [];
    this._premoveQueues.b = queues?.b ? queues.b.map((entry) => ({ ...entry })) : [];

    const activeColor = this.drawingManager.getActivePremoveColor();
    if (activeColor && this._premoveQueues[activeColor]?.length) {
      this._premove = { ...this._premoveQueues[activeColor][0] };
    } else {
      this._premove = null;
    }
  }

  // ============================================================================
  // Private - Animation
  // ============================================================================

  private _clearAnimation(): void {
    cancelAnimationFrame(this._raf);
    this._raf = 0;
  }

  private _animateTo(target: BoardState, start: BoardState): void {
    this._clearAnimation();

    if (!this.showAnimations || this.animationMs <= 0) {
      this.renderAll();
      return;
    }

    const startTime = performance.now();
    const moving = this._identifyMovingPieces(start, target);

    const tick = () => {
      const progress = clamp((performance.now() - startTime) / this.animationMs, 0, 1);
      const eased = this.animationEasingFn(progress);

      this._renderAnimationFrame(target, moving, eased);

      if (progress < 1) {
        this._raf = requestAnimationFrame(tick);
      } else {
        this._raf = 0;
        this.renderAll();
      }
    };

    this._raf = requestAnimationFrame(tick);
  }

  private _identifyMovingPieces(start: BoardState, target: BoardState): Map<string, string> {
    const moving = new Map<string, string>();

    for (let r = 0; r < this.ranksCount; r++) {
      for (let f = 0; f < this.filesCount; f++) {
        const startPiece = start.board[r][f];
        const targetPiece = target.board[r][f];

        if (startPiece && (!targetPiece || startPiece !== targetPiece)) {
          const destination = this._findPieceDestination(
            target.board,
            startPiece,
            r,
            f,
            start.board,
          );
          if (destination) {
            moving.set(
              this._indicesToSquare(f, r),
              this._indicesToSquare(destination.f, destination.r),
            );
          }
        }
      }
    }

    return moving;
  }

  private _renderAnimationFrame(
    target: BoardState,
    moving: Map<string, string>,
    progress: number,
  ): void {
    const ctx = this.ctxP;
    this._startRenderCaptureFrame();
    this._clearCanvas(ctx, 'pieces', 0, 0, this.cPieces.width, this.cPieces.height);

    for (let r = 0; r < this.ranksCount; r++) {
      for (let f = 0; f < this.filesCount; f++) {
        const targetPiece = target.board[r][f];
        if (!targetPiece) continue;

        const toSq = this._indicesToSquare(f, r);
        const fromKey = this._findMovingPieceSource(moving, toSq);

        if (fromKey) {
          this._drawMovingPiece(fromKey, toSq, targetPiece, progress);
        } else {
          this._drawStationaryPiece(toSq, targetPiece);
        }
      }
    }

    this._drawOverlay();
    this._flushRenderCaptureFrame();
  }

  private _findMovingPieceSource(moving: Map<string, string>, target: Square): Square | null {
    for (const [from, to] of moving.entries()) {
      if (to === target) return from as Square;
    }
    return null;
  }

  private _drawMovingPiece(from: Square, to: Square, piece: string, progress: number): void {
    const { x: fx, y: fy } = this._sqToXY(from);
    const { x: tx, y: ty } = this._sqToXY(to);
    const x = lerp(fx, tx, progress);
    const y = lerp(fy, ty, progress);
    this._drawPieceSprite(piece, x, y, 1);
  }

  private _drawStationaryPiece(square: Square, piece: string): void {
    const { x, y } = this._sqToXY(square);
    this._drawPieceSprite(piece, x, y, 1);
  }

  private _findPieceDestination(
    board: (string | null)[][],
    piece: string,
    r0: number,
    f0: number,
    start: (string | null)[][],
  ): { r: number; f: number } | null {
    for (let r = 0; r < this.ranksCount; r++) {
      for (let f = 0; f < this.filesCount; f++) {
        if (board[r][f] === piece && start[r][f] !== piece) {
          return { r, f };
        }
      }
    }
    return null;
  }

  // ============================================================================
  // Private - Sound Management
  // ============================================================================
  // ============================================================================
  // Private - Piece Set Management
  // ============================================================================

  private _shouldClearPieceSet(pieceSet?: PieceSet | null): boolean {
    const hasExistingPieces =
      Boolean(this._pieceSetRaw) || Object.keys(this.customPieceSprites).length > 0;

    return (
      (!pieceSet || !pieceSet.pieces || Object.keys(pieceSet.pieces).length === 0) &&
      hasExistingPieces
    );
  }

  private _clearPieceSet(): void {
    this._pieceSetRaw = undefined;
    this.customPieceSprites = {};
    this._pieceSetToken++;
    this.renderAll();
  }

  private async _loadPieceSet(pieceSet: PieceSet): Promise<void> {
    this._pieceSetRaw = pieceSet;
    const token = ++this._pieceSetToken;
    const defaultScale = pieceSet.defaultScale ?? 1;
    const resolved: Partial<Record<Piece, ResolvedPieceSprite>> = {};

    const entries = Object.entries(pieceSet.pieces) as Array<
      [Piece, PieceSpriteSource | PieceSprite]
    >;

    await Promise.all(
      entries.map(async ([pieceKey, sprite]) => {
        if (!sprite) return;
        try {
          const resolvedSprite = await this._resolvePieceSprite(sprite, defaultScale);
          if (resolvedSprite) {
            resolved[pieceKey as Piece] = resolvedSprite;
          }
        } catch (error) {
          console.warn(`[NeoChessBoard] Failed to load sprite for piece "${pieceKey}".`, error);
        }
      }),
    );

    if (token !== this._pieceSetToken) return;

    this.customPieceSprites = resolved;
    this.renderAll();
  }

  private async _resolvePieceSprite(
    sprite: PieceSpriteSource | PieceSprite,
    defaultScale: number,
  ): Promise<ResolvedPieceSprite | null> {
    const config: PieceSprite =
      typeof sprite === 'object' && sprite !== null && 'image' in (sprite as PieceSprite)
        ? (sprite as PieceSprite)
        : ({ image: sprite } as PieceSprite);

    let source: PieceSpriteImage | null = null;
    if (typeof config.image === 'string') {
      source = await this._loadImage(config.image);
    } else if (config.image) {
      source = config.image;
    }

    if (!source) return null;

    return {
      image: source,
      scale: config.scale ?? defaultScale ?? 1,
      offsetX: config.offsetX ?? 0,
      offsetY: config.offsetY ?? 0,
    };
  }

  private _loadImage(src: string): Promise<HTMLImageElement> {
    return new Promise((resolve, reject) => {
      const doc = this.root?.ownerDocument ?? (typeof document !== 'undefined' ? document : null);
      const img =
        typeof Image !== 'undefined'
          ? new Image()
          : doc
            ? (doc.createElement('img') as HTMLImageElement)
            : null;

      if (!img) {
        reject(new Error('Image loading is not supported in the current environment.'));
        return;
      }

      if (!src.startsWith('data:')) {
        img.crossOrigin = 'anonymous';
      }

      try {
        img.decoding = 'async';
      } catch (_error) {
        // Ignore browsers that do not support decoding
      }

      img.onload = () => resolve(img);
      img.onerror = (err) => reject(err instanceof Error ? err : new Error(String(err)));
      img.src = src;
    });
  }

  // ============================================================================
  // Private - Extension Management
  // ============================================================================

  private _initializeExtensions(configs: ExtensionConfig[] | undefined): void {
    this.extensionStates = [];
    if (!configs || configs.length === 0) return;

    configs.forEach((config, index) => {
      const id = config.id ?? `extension-${index + 1}`;
      const state: ExtensionState = {
        id,
        config,
        context: null,
        instance: null,
        disposers: [],
        initialized: false,
        destroyed: false,
      };

      this.extensionStates.push(state);
      const options = (config.options ?? {}) as unknown;
      const context = this._createExtensionContext(state, options);
      state.context = context;

      try {
        const instance = config.create(context);
        state.instance = (instance as Extension<unknown>) ?? null;
      } catch (error) {
        console.error(`[NeoChessBoard] Failed to create extension "${id}".`, error);
        state.instance = null;
      }
    });
  }

  private _createExtensionContext<TOptions>(
    state: ExtensionState,
    options: TOptions,
  ): ExtensionContext<TOptions> {
    return {
      id: state.id,
      board: this,
      bus: this.bus,
      options,
      initialOptions: this.initialOptions,
      registerExtensionPoint: (event, handler) =>
        this._registerExtensionHandler(state, event, handler),
    };
  }

  private _registerExtensionHandler<K extends keyof BoardEventMap>(
    state: ExtensionState,
    event: K,
    handler: (payload: BoardEventMap[K]) => void,
  ): () => void {
    const off = this.bus.on(event, handler);
    state.disposers.push(off);
    return () => {
      off();
      state.disposers = state.disposers.filter((candidate) => candidate !== off);
    };
  }

  private _findExtensionState(extensionId: string): ExtensionState | undefined {
    return this.extensionStates.find((item) => item.id === extensionId);
  }

  private _callExtensionHook(
    state: ExtensionState,
    hook: keyof Extension<unknown>,
    ...args: unknown[]
  ): void {
    if (!state.instance || !state.context) {
      return;
    }

    const fn = state.instance[hook];
    if (typeof fn !== 'function') return;

    try {
      (fn as (...fnArgs: unknown[]) => void).apply(state.instance, [state.context, ...args]);
    } catch (error) {
      console.error(`Extension "${state.id}" hook ${String(hook)} failed.`, error);
    }
  }

  private _invokeExtensionHook(hook: 'onInit' | 'onBeforeRender' | 'onAfterRender'): void {
    for (const state of this.extensionStates) {
      if (state.destroyed) continue;
      if (hook === 'onInit') {
        if (state.initialized) continue;
        state.initialized = true;
      }
      this._callExtensionHook(state, hook);
    }
  }

  private _notifyExtensionEvent(
    hook: 'onMove' | 'onIllegalMove' | 'onUpdate',
    payload: BoardEventMap[keyof BoardEventMap],
  ): void {
    for (const state of this.extensionStates) {
      if (state.destroyed) continue;
      this._callExtensionHook(state, hook, payload);
    }
  }

  private _runExtensionDisposers(state: ExtensionState): void {
    while (state.disposers.length) {
      const disposer = state.disposers.pop();
      if (!disposer) continue;
      try {
        disposer();
      } catch (error) {
        console.error(`Extension "${state.id}" cleanup failed.`, error);
      }
    }
  }

  private _disposeExtensions(): void {
    for (const state of this.extensionStates) {
      if (state.destroyed) continue;
      state.destroyed = true;
      this._callExtensionHook(state, 'onDestroy');
      this._runExtensionDisposers(state);
    }
    this.extensionStates = [];
  }

  // ============================================================================
  // Private - PGN & Annotations
  // ============================================================================

  private _loadPgnInRules(pgnString: string): boolean {
    return this.rules.loadPgn?.(pgnString) ?? false;
  }

  private _getPgnNotation(): PgnNotation | null {
    return this.rules.getPgnNotation?.() ?? null;
  }

  private _displayPgnAnnotations(pgnString: string): void {
    const pgnNotation = this._getPgnNotation();
    if (pgnNotation) {
      pgnNotation.loadPgnWithAnnotations(pgnString);
      this._displayAnnotationsFromPgn(pgnNotation);
    }
  }

  private _updateStateAfterPgnLoad(): void {
    this.state = this._parseFEN(this.rules.getFEN());
    this._syncOrientationFromTurn(false);
    this.renderAll();
  }

  private _displayAnnotationsFromPgn(pgnNotation: PgnNotation): void {
    if (!this.drawingManager) return;

    this.drawingManager.clearArrows();
    this.drawingManager.clearHighlights();

    const moves = pgnNotation.getMovesWithAnnotations();
    if (moves.length === 0) return;

    const lastMove = moves[moves.length - 1];
    const totalMoves = moves.reduce(
      (acc, move) => acc + (move.white ? 1 : 0) + (move.black ? 1 : 0),
      0,
    );

    let annotationsToShow: PgnMoveAnnotations | null = null;

    if (totalMoves % 2 === 0 && lastMove.blackAnnotations) {
      annotationsToShow = lastMove.blackAnnotations;
    } else if (totalMoves % 2 === 1 && lastMove.whiteAnnotations) {
      annotationsToShow = lastMove.whiteAnnotations;
    }

    if (annotationsToShow) {
      this._applyAnnotations(annotationsToShow);
    }
  }

  private _applyAnnotations(annotations: PgnMoveAnnotations): void {
    if (annotations.arrows) {
      for (const arrow of annotations.arrows) {
        this.drawingManager!.addArrowFromObject(arrow);
      }
    }

    if (annotations.circles) {
      for (const circle of annotations.circles) {
        this.drawingManager!.addHighlightFromObject(circle);
      }
    }
  }

  private _saveAnnotationsToPgn(
    arrows: Arrow[],
    circles: SquareHighlight[],
    comment: string,
  ): void {
    const pgnNotation = this._getPgnNotation();
    if (!pgnNotation) return;

    const moveHistory = this.rules.history ? this.rules.history() : [];
    const moveCount = moveHistory.length;
    const moveNumber = Math.floor(moveCount / 2) + 1;
    const isWhite = moveCount % 2 === 0;

    pgnNotation.addMoveAnnotations(moveNumber, isWhite, {
      arrows,
      circles,
      textComment: comment,
    });
  }

  private _displayAnnotations(arrows: Arrow[], circles: SquareHighlight[]): void {
    for (const arrow of arrows) {
      this.drawingManager!.addArrowFromObject(arrow);
    }

    for (const circle of circles) {
      this.drawingManager!.addHighlightFromObject(circle);
    }
  }

  // ============================================================================
  // Private - State Management
  // ============================================================================

  private _clearInteractionState(): void {
    this._selected = null;
    this._legalCached = null;
    this._dragging = null;
    this._hoverSq = null;
    this._pendingDrag = null;
  }

  private _clearSelectionState(): void {
    this._selected = null;
    this._legalCached = null;
    this._hoverSq = null;
  }

  private _clearAllDrawings(): void {
    this._customHighlights = null;
    this._arrows = [];

    if (this.drawingManager) {
      if (typeof this.drawingManager.clearAllDrawings === 'function') {
        this.drawingManager.clearAllDrawings();
      } else {
        this.drawingManager.clearArrows();
        this.drawingManager.clearHighlights();
        this.drawingManager.clearPremove();
      }
    }
  }

  private _resetRulesAdapter(): void {
    if (typeof this.rules.reset === 'function') {
      this.rules.reset();
    } else {
      this.rules.setFEN(START_FEN);
    }
  }

  private _syncOrientationFromTurn(initial = false): void {
    if (!this.autoFlip) return;

    const desired: 'white' | 'black' = this.state.turn === 'w' ? 'white' : 'black';

    if (initial || !this.drawingManager) {
      this.orientation = desired;
      if (this.drawingManager && !initial) {
        this.drawingManager.setOrientation(desired);
      }
      return;
    }

    if (this.orientation !== desired) {
      this.setOrientation(desired);
    }
  }

  // ============================================================================
  // Private - Event Emission
  // ============================================================================

  private _emitUpdateEvent(): void {
    const updatePayload = { fen: this.getPosition() } as BoardEventMap['update'];
    this.bus.emit('update', updatePayload);
    this._notifyExtensionEvent('onUpdate', updatePayload);
  }

  private _emitMoveEvent(from: Square, to: Square, fen: string): void {
    const movePayload = { from, to, fen } as BoardEventMap['move'];
    this.bus.emit('move', movePayload);
    this._notifyExtensionEvent('onMove', movePayload);
  }

  private _emitIllegalMoveEvent(
    from: Square,
    to: Square,
    legal: RulesMoveResponse | null | undefined,
  ): void {
    const illegalPayload = {
      from,
      to,
      reason: legal?.reason ?? 'illegal',
    } as BoardEventMap['illegal'];
    this.bus.emit('illegal', illegalPayload);
    this._notifyExtensionEvent('onIllegalMove', illegalPayload);
  }
}<|MERGE_RESOLUTION|>--- conflicted
+++ resolved
@@ -3308,13 +3308,9 @@
     this.state = newState;
     this._syncOrientationFromTurn(false);
     this._clearSelectionState();
-<<<<<<< HEAD
-    this._hideInlinePromotion();
-=======
     if (!this._pendingPromotion) {
       this._hideInlinePromotion();
     }
->>>>>>> 837ede83
     this._lastMove = { from, to };
 
     if (this.drawingManager) {
