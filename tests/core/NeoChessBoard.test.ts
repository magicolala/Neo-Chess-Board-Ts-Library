--- conflicted
+++ resolved
@@ -2221,13 +2221,9 @@
         throw new Error('Inline promotion overlay not found');
       }
       expect(inlineOverlay.dataset.square).toBe('e8');
-<<<<<<< HEAD
-      const buttons = inlineOverlay.querySelectorAll<HTMLElement>('.ncb-inline-promotion__choice');
-=======
       const buttons = inlineOverlay.querySelectorAll<HTMLButtonElement>(
         '.ncb-inline-promotion__choice',
       );
->>>>>>> 055d74ae
       expect(buttons).toHaveLength(4);
       expect([...buttons].map((button) => button.dataset.piece)).toEqual(['q', 'r', 'b', 'n']);
     });
