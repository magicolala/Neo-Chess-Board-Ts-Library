--- conflicted
+++ resolved
@@ -13,12 +13,9 @@
   RulesAdapter,
   RulesMoveResponse,
   Move,
-<<<<<<< HEAD
   Premove,
-=======
   StatusHighlight,
   Theme,
->>>>>>> 4f07fb63
 } from '../../src/core/types';
 import {
   START_FEN,
