--- conflicted
+++ resolved
@@ -962,11 +962,7 @@
         originalAudio = globalThis.Audio as AudioConstructor | undefined;
         const audioFactory = jest.fn((src: string) => {
           const audio: AudioMock = {
-<<<<<<< HEAD
             play: jest.fn().mockResolvedValue(void 0),
-=======
-            play: jest.fn(async () => {}),
->>>>>>> 9bc7b5fc
             addEventListener: jest.fn(),
             preload: 'auto',
             volume: 0.3,
@@ -2206,67 +2202,51 @@
       expect(promotionBoard.isPromotionPending()).toBe(false);
     });
 
-    it('renders an inline promotion chooser when configured', () => {
-      board.destroy();
-
-      const promotionBoard = new NeoChessBoard(container, {
-        promotion: { ui: 'inline' },
-      });
-
-      board = promotionBoard;
-      promotionBoard.setFEN('3k4/4P3/8/8/8/8/8/4K3 w - - 0 1', true);
-
-      const result = promotionBoard.attemptMove('e7', 'e8');
-
-      expect(result).toBe(true);
-      const inlineOverlay = container.querySelector<HTMLElement>('.ncb-inline-promotion');
-      expect(inlineOverlay).not.toBeNull();
-      if (!inlineOverlay) {
-        throw new Error('Inline promotion overlay not found');
-      }
-<<<<<<< HEAD
-      expect((inlineOverlay as HTMLElement).dataset.square).toBe('e8');
-      const buttons = inlineOverlay.querySelectorAll('.ncb-inline-promotion__choice');
-=======
-      expect(inlineOverlay.dataset.square).toBe('e8');
-      const buttons = inlineOverlay.querySelectorAll<HTMLButtonElement>(
-        '.ncb-inline-promotion__choice',
-      );
->>>>>>> 9bc7b5fc
-      expect(buttons).toHaveLength(4);
-      expect([...buttons].map((button) => button.dataset.piece)).toEqual(['q', 'r', 'b', 'n']);
-    });
-
-    it('updates promotion UI dynamically when configured at runtime', () => {
-      board.destroy();
-
-      const handler = jest.fn();
-      const promotionBoard = new NeoChessBoard(container, {
-        onPromotionRequired: handler,
-      });
-
-      board = promotionBoard;
-      promotionBoard.setFEN('3k4/4P3/8/8/8/8/8/4K3 w - - 0 1', true);
-
-      promotionBoard.attemptMove('e7', 'e8');
-      expect(handler).toHaveBeenCalled();
-      handler.mockReset();
-
-      promotionBoard.configure({ promotion: { ui: 'inline' } });
-
-      const overlay = container.querySelector('.ncb-inline-promotion');
-      expect(overlay).not.toBeNull();
-      if (!overlay) {
-        throw new Error('Inline overlay missing after configuration');
-      }
-
-      const buttons = overlay.querySelectorAll('.ncb-inline-promotion__choice');
-      expect(buttons).toHaveLength(4);
-
-      promotionBoard.configure({ promotion: { autoQueen: true } });
-      expect(promotionBoard.getPieceAt('e8')).toBe('Q');
-      expect(promotionBoard.isPromotionPending()).toBe(false);
-      expect(container.querySelector('.ncb-inline-promotion')?.childElementCount).toBe(0);
-    });
+it('renders an inline promotion chooser when configured', () => {
+  board.destroy();
+  const promotionBoard = new NeoChessBoard(container, {
+    promotion: { ui: 'inline' },
+  });
+  board = promotionBoard;
+  promotionBoard.setFEN('3k4/4P3/8/8/8/8/8/4K3 w - - 0 1', true);
+  const result = promotionBoard.attemptMove('e7', 'e8');
+  expect(result).toBe(true);
+  const inlineOverlay = container.querySelector<HTMLElement>('.ncb-inline-promotion');
+  expect(inlineOverlay).not.toBeNull();
+  if (!inlineOverlay) {
+    throw new Error('Inline promotion overlay not found');
+  }
+  expect(inlineOverlay.dataset.square).toBe('e8');
+  const buttons = inlineOverlay.querySelectorAll<HTMLButtonElement>(
+    '.ncb-inline-promotion__choice',
+  );
+  expect(buttons).toHaveLength(4);
+  expect([...buttons].map((button) => button.dataset.piece)).toEqual(['q', 'r', 'b', 'n']);
+});
+
+it('updates promotion UI dynamically when configured at runtime', () => {
+  board.destroy();
+  const handler = jest.fn();
+  const promotionBoard = new NeoChessBoard(container, {
+    onPromotionRequired: handler,
+  });
+  board = promotionBoard;
+  promotionBoard.setFEN('3k4/4P3/8/8/8/8/8/4K3 w - - 0 1', true);
+  promotionBoard.attemptMove('e7', 'e8');
+  expect(handler).toHaveBeenCalled();
+  handler.mockReset();
+  promotionBoard.configure({ promotion: { ui: 'inline' } });
+  const overlay = container.querySelector('.ncb-inline-promotion');
+  expect(overlay).not.toBeNull();
+  if (!overlay) {
+    throw new Error('Inline overlay missing after configuration');
+  }
+  const buttons = overlay.querySelectorAll('.ncb-inline-promotion__choice');
+  expect(buttons).toHaveLength(4);
+  promotionBoard.configure({ promotion: { autoQueen: true } });
+  expect(promotionBoard.getPieceAt('e8')).toBe('Q');
+  expect(promotionBoard.isPromotionPending()).toBe(false);
+  expect(container.querySelector('.ncb-inline-promotion')?.childElementCount).toBe(0);
+});
   });
 });