--- conflicted
+++ resolved
@@ -4,7 +4,6 @@
 import { App } from '../../demo/App';
 import { ChessJsRules } from '../../src/core/ChessJsRules';
 
-<<<<<<< HEAD
 // Mock the ChessJsRules module
 jest.mock('../../src/core/ChessJsRules', () => {
   let currentPgn = '';
@@ -27,7 +26,6 @@
     currentTurn = parts[1] === 'b' ? 'b' : 'w';
     halfMoveClock = parts[4] ? Number.parseInt(parts[4], 10) || 0 : 0;
     fullMoveNumber = parts[5] ? Number.parseInt(parts[5], 10) || 1 : 1;
-=======
 type VerboseMove = { from: string; to: string; promotion?: string };
 
 interface MockRulesState {
@@ -65,7 +63,6 @@
     fullMoveNumber: 1,
     historySan: [],
     verboseHistory: [],
->>>>>>> 6c63974e
   };
 
   const setFenInternal = (fen: string) => {
@@ -77,24 +74,20 @@
 
   const instance = {
     move: jest.fn(() => {
-<<<<<<< HEAD
       currentPgn = '1. e4'; // Simulate PGN after a move
       currentFen = 'rnbqkbnr/pppp1ppp/8/4p3/4P3/8/PPPP1PPP/RNBQKBNR b KQkq e3 0 2'; // Simulate FEN after a move
       historySan.push('e4');
       verboseHistory.push({ from: 'e2', to: 'e4' });
       updateFromFen(currentFen);
-=======
       state.pgn = '1. e4';
       state.fen = 'rnbqkbnr/pppp1ppp/8/4p3/4P3/8/PPPP1PPP/RNBQKBNR b KQkq e3 0 2';
       state.historySan = ['e4'];
       state.verboseHistory = [{ from: 'e2', to: 'e4' }];
       updateFromFen(state);
->>>>>>> 6c63974e
       return { ok: true };
     }),
     toPgn: jest.fn(() => state.pgn),
     setFEN: jest.fn((fen: string) => {
-<<<<<<< HEAD
       currentFen = fen; // Update internal FEN state
       // Simulate chess.js correcting the FEN if it's problematic
       if (fen === 'r1bqkb1r/pppp1ppp/2n2n2/4p3/2B1P3/5N2/PPPP1PPP/RNBQK2R w KQkq - 4') {
@@ -107,19 +100,15 @@
       historySan = [];
       verboseHistory = [];
       updateFromFen(currentFen);
-=======
       setFenInternal(fen);
->>>>>>> 6c63974e
     }),
     getFEN: jest.fn(() => state.fen),
     reset: jest.fn(() => {
-<<<<<<< HEAD
       currentPgn = '*'; // Simulate PGN after reset
       currentFen = 'rnbqkbnr/pppppppp/8/8/8/8/PPPP1PPP/RNBQKBNR w KQkq - 0 1'; // Initial FEN after reset
       historySan = [];
       verboseHistory = [];
       updateFromFen(currentFen);
-=======
       state.pgn = '*';
       setFenInternal(INITIAL_FEN);
     }),
@@ -127,7 +116,6 @@
       state.pgn = pgn;
       setFenInternal('rnbqkbnr/pppppppp/8/8/8/8/PPPPPPPP/RNBQKBNR w KQkq - 0 1');
       return true;
->>>>>>> 6c63974e
     }),
     loadPgn: jest.fn((pgn: string) => {
       currentPgn = pgn;
@@ -146,22 +134,18 @@
     isStalemate: jest.fn(() => false),
     isGameOver: jest.fn(() => false),
     getAllMoves: jest.fn(() => Array.from({ length: 20 }, (_, index) => `move${index + 1}`)),
-<<<<<<< HEAD
     halfMoves: jest.fn(() => halfMoveClock),
     getHistory: jest.fn(() => [...verboseHistory]),
     history: jest.fn(() => [...historySan]),
-=======
     halfMoves: jest.fn(() => state.halfMoveClock),
     getHistory: jest.fn(() => [...state.verboseHistory]),
     history: jest.fn(() => [...state.historySan]),
->>>>>>> 6c63974e
     getPgnNotation: jest.fn(() => ({
       getMovesWithAnnotations: jest.fn(() => []),
       getMetadata: jest.fn(() => ({ SetUp: '0' })),
     })),
   };
 
-<<<<<<< HEAD
   // Initialize current state to default values when the mock is created
   currentPgn = '';
   currentFen = 'rnbqkbnr/pppppppp/8/8/8/8/PPPPPPPP/RNBQKBNR w KQkq - 0 1';
@@ -180,7 +164,6 @@
     }),
   };
 });
-=======
   updateFromFen(state);
   return instance;
 };
@@ -188,7 +171,6 @@
 jest.mock('../../src/core/ChessJsRules', () => ({
   ChessJsRules: jest.fn(() => createMockChessJsRules()),
 }));
->>>>>>> 6c63974e
 
 jest.mock('../../src/react/NeoChessBoard', () => ({
   __esModule: true,
@@ -352,15 +334,12 @@
 
       await waitFor(() => {
         const chessRulesMock = ChessJsRules as unknown as jest.Mock;
-<<<<<<< HEAD
         const loadPgnMock = (
           chessRulesMock.mock.results[0]?.value?.loadPgn as jest.Mock | undefined
         ) ?? (chessRulesMock.mock.instances[0]?.loadPgn as jest.Mock | undefined);
-=======
         const loadPgnMock =
           (chessRulesMock.mock.results[0]?.value?.loadPgn as jest.Mock | undefined) ??
           (chessRulesMock.mock.instances[0]?.loadPgn as jest.Mock | undefined);
->>>>>>> 6c63974e
         expect(loadPgnMock).toHaveBeenCalledWith(expect.stringContaining('1. e4 e5'));
       });
     });
