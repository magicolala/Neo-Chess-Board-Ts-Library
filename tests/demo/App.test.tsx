--- conflicted
+++ resolved
@@ -283,17 +283,11 @@
 
       await waitFor(() => {
         const chessRulesMock = ChessJsRules as unknown as jest.Mock;
-<<<<<<< HEAD
-        const loadPgnMock = (chessRulesMock.mock.results[0]?.value?.loadPgn ??
-          chessRulesMock.mock.instances[0]?.loadPgn) as jest.Mock | undefined;
-=======
         const loadPgnMock = (
           chessRulesMock.mock.results[0]?.value?.loadPgn as jest.Mock | undefined
         ) ?? (chessRulesMock.mock.instances[0]?.loadPgn as jest.Mock | undefined);
->>>>>>> 6867d457
         expect(loadPgnMock).toHaveBeenCalledWith(expect.stringContaining('1. e4 e5'));
       });
-    });
 
     it('should have functional copy button', async () => {
       const user = userEvent.setup();
