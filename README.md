--- conflicted
+++ resolved
@@ -397,7 +397,6 @@
 });
 ```
 
-<<<<<<< HEAD
 #### 4. Inline Overlay & Auto-Queen Controls
 
 You can control the promotion experience directly from the board without writing a custom handler.
@@ -415,7 +414,6 @@
 ```
 
 `promotion.ui` defaults to `'dialog'`, which preserves the event/callback behaviour above. When set to `'inline'` the board renders a lightweight picker on top of the board, integrated with the existing promotion preview pipeline. `autoQueen` resolves promotions immediately with a queen, skipping any UI or callbacks.
-=======
 ## ⏱️ Integrated Game Clocks
 
 Neo Chess Board ships with a battle-tested game clock so you can add time controls without wiring a separate timer. Configure the
@@ -485,7 +483,6 @@
 `NeoChessRef` now includes helpers such as `getClockState`, `startClock`, `pauseClock`, `setClockTime`, `setClockConfig`, and
 `updateClockState`, while the component accepts `onClockChange`, `onClockStart`, `onClockPause`, and `onClockFlag` props for reactive
 UIs.
->>>>>>> 862a0072
 
 ## 📝 PGN Support
 
